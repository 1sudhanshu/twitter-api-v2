// Copyright 2022 Kato Shinya. All rights reserved.
// Redistribution and use in source and binary forms, with or without
// modification, are permitted provided the conditions.

// Dart imports:
import 'dart:convert';

// Project imports:
import '../../client/client_context.dart';
import '../../client/user_context.dart';
import '../base_service.dart';
import '../common/includes.dart';
import '../filtered_stream_response.dart';
import '../media/media_field.dart';
import '../places/place_field.dart';
import '../polls/poll_field.dart';
import '../twitter_response.dart';
import '../users/user_data.dart';
import '../users/user_expansion.dart';
import '../users/user_field.dart';
import '../users/user_meta.dart';
import 'filtering_rule_data.dart';
import 'filtering_rule_meta.dart';
import 'matching_rule.dart';
import 'reply_setting.dart';
import 'sort_order.dart';
import 'tweet_count_data.dart';
import 'tweet_count_meta.dart';
import 'tweet_data.dart';
import 'tweet_expansion.dart';
import 'tweet_field.dart';
import 'tweet_meta.dart';

abstract class TweetsService {
  /// Returns the new instance of [TweetsService].
  factory TweetsService({required ClientContext context}) =>
      _TweetsService(context: context);

  /// Creates a Tweet on behalf of an authenticated user.
  ///
  /// ## Parameters
  ///
  /// - [text]: Text of the Tweet being created.
  ///           This field is required if media.media_ids is not present.
  ///
  /// - [quoteTweetId]: Link to the Tweet being quoted.
  ///
  /// - [forSuperFollowersOnly]: Allows you to Tweet exclusively for
  ///                           [Super Followers](https://help.twitter.com/en/using-twitter/super-follows).
  ///
  /// - [mediaIds]: A list of Media IDs being attached to the Tweet.
  ///               This is only required if the request includes
  ///               the [taggedUserIds].
  ///
  /// - [taggedUserIds]: A list of User IDs being tagged in the Tweet with
  ///                    Media. If the user you're tagging doesn't have
  ///                    photo-tagging enabled, their names won't show up in
  ///                    the list of tagged users even though the Tweet is
  ///                    successfully created.
  ///
<<<<<<< HEAD
  /// - [pollDuration]: Duration of the poll in minutes for a Tweet with a poll.
  ///                   This is only required if the request includes
  ///                   [pollOptions].
  ///
  /// - [pollOptions]: A list of poll options for a Tweet with a poll.
  ///                  For the request to be successful it must also include
  ///                  [pollDuration] too.
=======
  /// - [placeId]: Place ID being attached to the Tweet for geo location.
>>>>>>> 73ac55ca
  ///
  /// - [inReplyToTweetId]: Tweet ID of the Tweet being replied to. Please note
  ///                       that [inReplyToTweetId] needs to be in the request
  ///                       if [excludeReplyUserIds] is present.
  ///
  /// - [excludeReplyUserIds]: A list of User IDs to be excluded from the reply
  ///                          Tweet thus removing a user from a thread.
  ///
  /// - [replySetting]: Settings to indicate who can reply to the Tweet.
  ///                   Options include `mentionedUsers` and `following`.
  ///                   The default to `everyone`.
  ///
  /// - [directMessageDeepLink]: Tweets a link directly to a
  ///                            [Direct Message conversation](https://business.twitter.com/en/help/campaign-editing-and-optimization/public-to-private-conversation.html)
  ///                           with an account.
  ///
  /// ## Endpoint Url
  ///
  /// - https://api.twitter.com/2/tweets
  ///
  /// ## Authentication Methods
  ///
  /// - OAuth 2.0 Authorization Code with PKCE
  /// - OAuth 1.0a
  ///
  /// ## Required Scopes
  ///
  /// - tweet.read
  /// - tweet.write
  /// - users.read
  ///
  /// ## Rate Limits
  ///
  /// - **User rate limit (OAuth 2.0 user Access Token)**:
  ///     200 requests per 15-minute window per each authenticated user
  ///
  /// ## Reference
  ///
  /// - https://developer.twitter.com/en/docs/twitter-api/tweets/manage-tweets/api-reference/post-tweets
  Future<TwitterResponse<TweetData, void>> createTweet({
    required String text,
    String? quoteTweetId,
    bool? forSuperFollowersOnly,
    List<String>? mediaIds,
    List<String>? taggedUserIds,
<<<<<<< HEAD
    Duration? pollDuration,
    List<String>? pollOptions,
=======
    String? placeId,
>>>>>>> 73ac55ca
    String? inReplyToTweetId,
    List<String>? excludeReplyUserIds,
    ReplySetting? replySetting,
    String? directMessageDeepLink,
  });

  /// Allows a user or authenticated user ID to delete a Tweet.
  ///
  /// ## Parameters
  ///
  /// - [tweetId]: The Tweet ID you are deleting.
  ///
  /// ## Endpoint Url
  ///
  /// - https://api.twitter.com/2/tweets/:id
  ///
  /// ## Authentication Methods
  ///
  /// - OAuth 2.0 Authorization Code with PKCE
  /// - OAuth 1.0a
  ///
  /// ## Required Scopes
  ///
  /// - tweet.read
  /// - tweet.write
  /// - users.read
  ///
  /// ## Rate Limits
  ///
  /// - **User rate limit (OAuth 2.0 user Access Token)**:
  ///    50 requests per 15-minute window per each authenticated user
  ///
  /// ## Reference
  ///
  /// - https://developer.twitter.com/en/docs/twitter-api/tweets/manage-tweets/api-reference/delete-tweets-id
  Future<bool> destroyTweet({required String tweetId});

  /// Causes the user ID identified in the path parameter to Like the target
  /// Tweet.
  ///
  /// ## Parameters
  ///
  /// - [userId]: The user ID who you are liking a Tweet on behalf of.
  ///             It must match your own user ID or that of an authenticating
  ///             user, meaning that you must pass the Access Tokens associated
  ///             with the user ID when authenticating your request.
  ///
  /// - [tweetId]: The ID of the Tweet that you would like the user id to Like.
  ///
  /// ## Endpoint Url
  ///
  /// - https://api.twitter.com/2/users/:id/likes
  ///
  /// ## Authentication Methods
  ///
  /// - OAuth 2.0 Authorization Code with PKCE
  /// - OAuth 1.0a
  ///
  /// ## Required Scopes
  ///
  /// - tweet.read
  /// - users.read
  /// - like.write
  ///
  /// ## Rate Limits
  ///
  /// - **User rate limit (OAuth 2.0 user Access Token)**:
  ///   50 requests per 15-minute window per each authenticated user
  ///
  /// ## Reference
  ///
  /// - https://developer.twitter.com/en/docs/twitter-api/tweets/likes/api-reference/post-users-id-likes
  Future<bool> createLike({required String userId, required String tweetId});

  /// Allows a user or authenticated user ID to unlike a Tweet.
  ///
  /// The request succeeds with no action when the user sends a request to
  /// a user they're not liking the Tweet or have already unliked the Tweet.
  ///
  /// ## Parameters
  ///
  /// - [userId]: The user ID who you are removing a Like of a Tweet on behalf
  ///             of. It must match your own user ID or that of an
  ///             authenticating user, meaning that you must pass the Access
  ///             Tokens associated with the user ID when authenticating your
  ///             request.
  ///
  /// - [tweetId]: The ID of the Tweet that you would like the id to unlike.
  ///
  /// ## Endpoint Url
  ///
  /// - https://api.twitter.com/2/users/:id/likes/:tweet_id
  ///
  /// ## Authentication Methods
  ///
  /// - OAuth 2.0 Authorization Code with PKCE
  /// - OAuth 1.0a
  ///
  /// ## Required Scopes
  ///
  /// - tweet.read
  /// - users.read
  /// - like.write
  ///
  /// ## Rate Limits
  ///
  /// - **User rate limit (OAuth 2.0 user Access Token)**:
  ///    50 requests per 15-minute window per each authenticated user
  ///
  /// ## Reference
  ///
  /// - https://developer.twitter.com/en/docs/twitter-api/tweets/likes/api-reference/delete-users-id-likes-tweet_id
  Future<bool> destroyLike({required String userId, required String tweetId});

  /// Causes the user ID identified in the path parameter to Retweet the target
  /// Tweet.
  ///
  /// ## Parameters
  ///
  /// - [userId]: The user ID who you are Retweeting a Tweet on behalf of.
  ///             It must match your own user ID or that of an authenticating
  ///             user, meaning that you must pass the Access Tokens associated
  ///             with the user ID when authenticating your request.
  ///
  /// - [tweetId]: The ID of the Tweet that you would like the user id to
  ///              Retweet.
  ///
  /// ## Endpoint Url
  ///
  /// - https://api.twitter.com/2/users/:id/retweets
  ///
  /// ## Authentication Methods
  ///
  /// - OAuth 2.0 Authorization Code with PKCE
  /// - OAuth 1.0a
  ///
  /// ## Required Scopes
  ///
  /// - tweet.read
  /// - tweet.write
  /// - users.read
  ///
  /// ## Rate Limits
  ///
  /// - **User rate limit (OAuth 2.0 user Access Token)**:
  ///    50 requests per 15-minute window per each authenticated user
  ///
  /// ## Reference
  ///
  /// - https://developer.twitter.com/en/docs/twitter-api/tweets/retweets/api-reference/post-users-id-retweets
  Future<bool> createRetweet({required String userId, required String tweetId});

  /// Allows a user or authenticated user ID to remove the Retweet of a Tweet.
  ///
  /// The request succeeds with no action when the user sends a request to
  /// a user they're not Retweeting the Tweet or have already removed the
  /// Retweet of.
  ///
  /// ## Parameters
  ///
  /// - [userId]: The user ID who you are removing a the Retweet of a Tweet on
  ///             behalf of. It must match your own user ID or that of an
  ///             authenticating user, meaning that you must pass the Access
  ///             Tokens associated with the user ID when authenticating your
  ///             request.
  ///
  /// - [tweetId]: The ID of the Tweet that you would like the id to remove the
  ///              Retweet of.
  ///
  /// ## Endpoint Url
  ///
  /// - https://api.twitter.com/2/users/:id/retweets/:source_tweet_id
  ///
  /// ## Authentication Methods
  ///
  /// - OAuth 2.0 Authorization Code with PKCE
  /// - OAuth 1.0a
  ///
  /// ## Required Scopes
  ///
  /// - tweet.read
  /// - tweet.write
  /// - users.read
  ///
  /// ## Rate Limits
  ///
  /// - **User rate limit (OAuth 2.0 user Access Token)**:
  ///    50 requests per 15-minute window per each authenticated user
  ///
  /// ## Reference
  ///
  /// - https://developer.twitter.com/en/docs/twitter-api/tweets/retweets/api-reference/delete-users-id-retweets-tweet_id
  Future<bool> destroyRetweet(
      {required String userId, required String tweetId});

  /// Allows you to get information about a Tweet’s liking users.
  ///
  /// ## Parameters
  ///
  /// - [tweetId]: Tweet ID of the Tweet to request liking users of.
  ///
  /// - [maxResults]: The maximum number of results to be returned per page.
  ///                 This can be a number between 1 and 100. By default,
  ///                 each page will return 100 results.
  ///
  /// - [paginationToken]: Used to request the next page of results if all
  ///                      results weren't returned with the latest request, or
  ///                      to go back to the previous page of results. To return
  ///                      the next page, pass the `next_token` returned in your
  ///                      previous response. To go back one page, pass the
  ///                      `previous_token` returned in your previous response.
  ///
  /// - [expansions]: Expansions enable you to request additional data objects
  ///                 that relate to the originally returned users. The ID that
  ///                 represents the expanded data object will be included
  ///                 directly in the user data object, but the expanded object
  ///                 metadata will be returned within the includes response
  ///                 object, and will also include the ID so that you can
  ///                 match this data object to the original Tweet object.
  ///
  /// - [tweetFields]: This fields parameter enables you to select which
  ///                  specific Tweet fields will deliver in each returned Tweet
  ///                  object. You can also pass `expansions` to return the
  ///                  specified fields for both the original Tweet and any
  ///                  included referenced Tweets. The requested Tweet fields
  ///                  will display in both the original Tweet data object, as
  ///                  well as in the referenced Tweet expanded data object that
  ///                  will be located in the `includes` data object.
  ///
  /// - [userFields]: This fields parameter enables you to select which specific
  ///                 user fields will deliver in each returned Tweet. While the
  ///                 user ID will be located in the original Tweet object, you
  ///                 will find this ID and all additional user fields in the
  ///                 `includes` data object.
  ///
  /// - [placeFields]: This fields parameter enables you to select which
  ///                  specific place fields will deliver in each returned
  ///                  Tweet. Specify the desired fields in a comma-separated
  ///                  list without spaces between commas and fields. The Tweet
  ///                  will only return place fields if the Tweet contains a
  ///                  place and if you’ve also included the
  ///                  `expansions=geo.place_id` query parameter in your
  ///                  request. While the place ID will be located in the Tweet
  ///                  object, you will find this ID and all additional place
  ///                  fields in the `includes` data object.
  ///
  /// - [pollFields]: This fields parameter enables you to select which specific
  ///                 poll fields will deliver in each returned Tweet. Specify
  ///                 the desired fields in a comma-separated list without
  ///                 spaces between commas and fields. The Tweet will only
  ///                 return poll fields if the Tweet contains a poll and if
  ///                 you've also included the `expansions=attachments.poll_ids`
  ///                 query parameter in your request. While the poll ID will be
  ///                 located in the Tweet object, you will find this ID and all
  ///                 additional poll fields in the `includes` data object.
  ///
  /// - [mediaFields]: This fields parameter enables you to select which
  ///                  specific media fields will deliver in each returned
  ///                  Tweet. Specify the desired fields in a comma-separated
  ///                  list without spaces between commas and fields. The Tweet
  ///                  will only return media fields if the Tweet contains media
  ///                  and if you've also included the
  ///                  `expansions=attachments.media_keys` query parameter in
  ///                  your request. While the media ID will be located in the
  ///                  Tweet object, you will find this ID and all additional
  ///                  media fields in the `includes` data object.
  ///
  /// ## Endpoint Url
  ///
  /// - https://api.twitter.com/2/tweets/:id/liking_users
  ///
  /// ## Authentication Methods
  ///
  /// - OAuth 2.0 Authorization Code with PKCE
  /// - OAuth 2.0 App-only
  /// - OAuth 1.0a
  ///
  /// ## Required Scopes
  ///
  /// - tweet.read
  /// - users.read
  /// - like.read
  ///
  /// ## Rate Limits
  ///
  /// - **App rate limit (OAuth 2.0 App Access Token)**:
  ///     75 requests per 15-minute window shared among all users of your app
  ///
  /// - **User rate limit (OAuth 2.0 user Access Token)**:
  ///     75 requests per 15-minute window per each authenticated user
  ///
  /// ## Reference
  ///
  /// - https://developer.twitter.com/en/docs/twitter-api/tweets/likes/api-reference/get-tweets-id-liking_users
  Future<TwitterResponse<List<UserData>, UserMeta>> lookupLikingUsers({
    required String tweetId,
    int? maxResults,
    String? paginationToken,
    List<UserExpansion>? expansions,
    List<TweetField>? tweetFields,
    List<UserField>? userFields,
    List<PlaceField>? placeFields,
    List<PollField>? pollFields,
    List<MediaField>? mediaFields,
  });

  /// Allows you to get information about a user’s liked Tweets.
  ///
  /// ## Parameters
  ///
  /// - [userId]: User ID of the user to request liked Tweets for.
  ///
  /// - [maxResults]: The maximum number of results to be returned per page.
  ///                 This can be a number between 10 and 100. By default,
  ///                 each page will return 100 results.
  ///
  /// - [paginationToken]: Used to request the next page of results if all
  ///                      results weren't returned with the latest request, or
  ///                      to go back to the previous page of results. To return
  ///                      the next page, pass the `next_token` returned in your
  ///                      previous response. To go back one page, pass the
  ///                      `previous_token` returned in your previous response.
  ///
  /// - [expansions]: Expansions enable you to request additional data objects
  ///                 that relate to the originally returned Tweets. Submit a
  ///                 list of desired expansions in a comma-separated list
  ///                 without spaces. The ID that represents the expanded data
  ///                 object will be included directly in the Tweet data object,
  ///                 but the expanded object metadata will be returned within
  ///                 the includes response object, and will also include the
  ///                 ID so that you can match this data object to the original
  ///                 Tweet object.
  ///
  /// - [tweetFields]: This fields parameter enables you to select which
  ///                  specific Tweet fields will deliver in each returned Tweet
  ///                  object. You can also pass `expansions` to return the
  ///                  specified fields for both the original Tweet and any
  ///                  included referenced Tweets. The requested Tweet fields
  ///                  will display in both the original Tweet data object, as
  ///                  well as in the referenced Tweet expanded data object that
  ///                  will be located in the `includes` data object.
  ///
  /// - [userFields]: This fields parameter enables you to select which specific
  ///                 user fields will deliver in each returned Tweet. While the
  ///                 user ID will be located in the original Tweet object, you
  ///                 will find this ID and all additional user fields in the
  ///                 `includes` data object.
  ///
  /// - [placeFields]: This fields parameter enables you to select which
  ///                  specific place fields will deliver in each returned
  ///                  Tweet. Specify the desired fields in a comma-separated
  ///                  list without spaces between commas and fields. The Tweet
  ///                  will only return place fields if the Tweet contains a
  ///                  place and if you’ve also included the
  ///                  `expansions=geo.place_id` query parameter in your
  ///                  request. While the place ID will be located in the Tweet
  ///                  object, you will find this ID and all additional place
  ///                  fields in the `includes` data object.
  ///
  /// - [pollFields]: This fields parameter enables you to select which specific
  ///                 poll fields will deliver in each returned Tweet. Specify
  ///                 the desired fields in a comma-separated list without
  ///                 spaces between commas and fields. The Tweet will only
  ///                 return poll fields if the Tweet contains a poll and if
  ///                 you've also included the `expansions=attachments.poll_ids`
  ///                 query parameter in your request. While the poll ID will be
  ///                 located in the Tweet object, you will find this ID and all
  ///                 additional poll fields in the `includes` data object.
  ///
  /// - [mediaFields]: This fields parameter enables you to select which
  ///                  specific media fields will deliver in each returned
  ///                  Tweet. Specify the desired fields in a comma-separated
  ///                  list without spaces between commas and fields. The Tweet
  ///                  will only return media fields if the Tweet contains media
  ///                  and if you've also included the
  ///                  `expansions=attachments.media_keys` query parameter in
  ///                  your request. While the media ID will be located in the
  ///                  Tweet object, you will find this ID and all additional
  ///                  media fields in the `includes` data object.
  ///
  /// ## Endpoint Url
  ///
  /// - https://api.twitter.com/2/users/:id/liked_tweets
  ///
  /// ## Authentication Methods
  ///
  /// - OAuth 2.0 Authorization Code with PKCE
  /// - OAuth 2.0 App-only
  /// - OAuth 1.0a
  ///
  /// ## Required Scopes
  ///
  /// - tweet.read
  /// - users.read
  /// - like.read
  ///
  /// ## Rate Limits
  ///
  /// - **App rate limit (OAuth 2.0 App Access Token)**:
  ///    75 requests per 15-minute window shared among all users of your app
  ///
  /// - **User rate limit (OAuth 2.0 user Access Token)**:
  ///    75 requests per 15-minute window per each authenticated user
  ///
  /// ## Reference
  ///
  /// - https://developer.twitter.com/en/docs/twitter-api/tweets/likes/api-reference/get-users-id-liked_tweets
  Future<TwitterResponse<List<TweetData>, TweetMeta>> lookupLikedTweets({
    required String userId,
    int? maxResults,
    String? paginationToken,
    List<TweetExpansion>? expansions,
    List<TweetField>? tweetFields,
    List<UserField>? userFields,
    List<PlaceField>? placeFields,
    List<PollField>? pollFields,
    List<MediaField>? mediaFields,
  });

  /// Allows you to get information about who has Retweeted a Tweet.
  ///
  /// ## Parameters
  ///
  /// - [tweetId]: Tweet ID of the Tweet to request Retweeting users of.
  ///
  /// - [maxResults]: The maximum number of results to be returned per page.
  ///                 This can be a number between 1 and 100. By default,
  ///                 each page will return 100 results.
  ///
  /// - [paginationToken]: Used to request the next page of results if all
  ///                      results weren't returned with the latest request, or
  ///                      to go back to the previous page of results.
  ///                      To return the next page, pass the `next_token`
  ///                      returned in your previous response. page, pass the
  ///                      `previous_token` returned in your previous response.
  ///
  /// - [expansions]: Expansions enable you to request additional data objects
  ///                 that relate to the originally returned users. The ID that
  ///                 represents the expanded data object will be included
  ///                 directly in the user data object, but the expanded object
  ///                 metadata will be returned within the includes response
  ///                 object, and will also include the ID so that you can match
  ///                 this data object to the original Tweet object.
  ///
  /// - [tweetFields]: This fields parameter enables you to select which
  ///                  specific Tweet fields will deliver in each returned Tweet
  ///                  object. You can also pass `expansions` to return the
  ///                  specified fields for both the original Tweet and any
  ///                  included referenced Tweets. The requested Tweet fields
  ///                  will display in both the original Tweet data object, as
  ///                  well as in the referenced Tweet expanded data object that
  ///                  will be located in the `includes` data object.
  ///
  /// - [userFields]: This fields parameter enables you to select which specific
  ///                 user fields will deliver with each returned users objects.
  ///                 These specified user fields will display directly in the
  ///                 user data objects.
  ///
  /// - [placeFields]: This fields parameter enables you to select which
  ///                  specific place fields will deliver in each returned
  ///                  Tweet. Specify the desired fields in a comma-separated
  ///                  list without spaces between commas and fields. The Tweet
  ///                  will only return place fields if the Tweet contains a
  ///                  place and if you’ve also included the
  ///                  `expansions=geo.place_id` query parameter in your
  ///                  request. While the place ID will be located in the Tweet
  ///                  object, you will find this ID and all additional place
  ///                  fields in the `includes` data object.
  ///
  /// - [pollFields]: This fields parameter enables you to select which specific
  ///                 poll fields will deliver in each returned Tweet. Specify
  ///                 the desired fields in a comma-separated list without
  ///                 spaces between commas and fields. The Tweet will only
  ///                 return poll fields if the Tweet contains a poll and if
  ///                 you've also included the `expansions=attachments.poll_ids`
  ///                 query parameter in your request. While the poll ID will be
  ///                 located in the Tweet object, you will find this ID and all
  ///                 additional poll fields in the `includes` data object.
  ///
  /// - [mediaFields]: This fields parameter enables you to select which
  ///                  specific media fields will deliver in each returned
  ///                  Tweet. Specify the desired fields in a comma-separated
  ///                  list without spaces between commas and fields. The Tweet
  ///                  will only return media fields if the Tweet contains media
  ///                  and if you've also included the
  ///                  `expansions=attachments.media_keys` query parameter in
  ///                  your request. While the media ID will be located in the
  ///                  Tweet object, you will find this ID and all additional
  ///                  media fields in the `includes` data object.
  ///
  /// ## Endpoint Url
  ///
  /// - https://api.twitter.com/2/tweets/:id/retweeted_by
  ///
  /// ## Authentication Methods
  ///
  /// - OAuth 2.0 Authorization Code with PKCE
  /// - OAuth 2.0 App-only
  /// - OAuth 1.0a
  ///
  /// ## Required Scopes
  ///
  /// - tweet.read
  /// - users.read
  ///
  /// ## Rate Limits
  ///
  /// - **App rate limit (OAuth 2.0 App Access Token)**:
  ///    75 requests per 15-minute window shared among all users of your app
  ///
  /// - **User rate limit (OAuth 2.0 user Access Token)**:
  ///    75 requests per 15-minute window per each authenticated user
  ///
  /// ## Reference
  ///
  /// - https://developer.twitter.com/en/docs/twitter-api/tweets/retweets/api-reference/get-tweets-id-retweeted_by
  Future<TwitterResponse<List<UserData>, UserMeta>> lookupRetweetedUsers({
    required String tweetId,
    int? maxResults,
    String? paginationToken,
    List<UserExpansion>? expansions,
    List<TweetField>? tweetFields,
    List<UserField>? userFields,
    List<PlaceField>? placeFields,
    List<PollField>? pollFields,
    List<MediaField>? mediaFields,
  });

  /// Returns Quote Tweets for a Tweet specified by the requested Tweet ID.
  ///
  /// The Tweets returned by this endpoint count towards the Project-level Tweet
  /// cap.
  ///
  /// ## Parameters
  ///
  /// - [tweetId]: Unique identifier of the Tweet to request.
  ///
  /// - [maxResults]: Specifies the number of Tweets to try and retrieve,
  ///                 up to a maximum of 100 per distinct request. By default,
  ///                 10 results are returned if this parameter is not supplied.
  ///                 The minimum permitted value is 10. It is possible to
  ///                 receive less than the max_results per request throughout
  ///                 the pagination process.
  ///
  /// - [paginationToken]: This parameter is used to move forwards through
  ///                      'pages' of results, based on the value of the
  ///                      `next_token`. The value used with the parameter is
  ///                      pulled directly from the response provided by the
  ///                      API, and should not be modified.
  ///
  /// - [expansions]: Expansions enable you to request additional data objects
  ///                 that relate to the originally returned Tweets. Submit a
  ///                 list of desired expansions in a comma-separated list
  ///                 without spaces. The ID that represents the expanded data
  ///                 object will be included directly in the Tweet data object,
  ///                 but the expanded object metadata will be returned within
  ///                 the includes response object, and will also include the
  ///                 ID so that you can match this data object to the original
  ///                 Tweet object.
  ///
  /// - [tweetFields]: This fields parameter enables you to select which
  ///                  specific Tweet fields will deliver in each returned Tweet
  ///                  object. You can also pass `expansions` to return the
  ///                  specified fields for both the original Tweet and any
  ///                  included referenced Tweets. The requested Tweet fields
  ///                  will display in both the original Tweet data object, as
  ///                  well as in the referenced Tweet expanded data object that
  ///                  will be located in the `includes` data object.
  ///
  /// - [userFields]: This fields parameter enables you to select which specific
  ///                 user fields will deliver in each returned Tweet. While the
  ///                 user ID will be located in the original Tweet object, you
  ///                 will find this ID and all additional user fields in the
  ///                 `includes` data object.
  ///
  /// - [placeFields]: This fields parameter enables you to select which
  ///                  specific place fields will deliver in each returned
  ///                  Tweet. Specify the desired fields in a comma-separated
  ///                  list without spaces between commas and fields. The Tweet
  ///                  will only return place fields if the Tweet contains a
  ///                  place and if you’ve also included the
  ///                  `expansions=geo.place_id` query parameter in your
  ///                  request. While the place ID will be located in the Tweet
  ///                  object, you will find this ID and all additional place
  ///                  fields in the `includes` data object.
  ///
  /// - [pollFields]: This fields parameter enables you to select which specific
  ///                 poll fields will deliver in each returned Tweet. Specify
  ///                 the desired fields in a comma-separated list without
  ///                 spaces between commas and fields. The Tweet will only
  ///                 return poll fields if the Tweet contains a poll and if
  ///                 you've also included the `expansions=attachments.poll_ids`
  ///                 query parameter in your request. While the poll ID will be
  ///                 located in the Tweet object, you will find this ID and all
  ///                 additional poll fields in the `includes` data object.
  ///
  /// - [mediaFields]: This fields parameter enables you to select which
  ///                  specific media fields will deliver in each returned
  ///                  Tweet. Specify the desired fields in a comma-separated
  ///                  list without spaces between commas and fields. The Tweet
  ///                  will only return media fields if the Tweet contains media
  ///                  and if you've also included the
  ///                  `expansions=attachments.media_keys` query parameter in
  ///                  your request. While the media ID will be located in the
  ///                  Tweet object, you will find this ID and all additional
  ///                  media fields in the `includes` data object.
  ///
  /// ## Endpoint Url
  ///
  /// - https://api.twitter.com/2/tweets/:id/quote_tweets
  ///
  /// ## Authentication Methods
  ///
  /// - OAuth 2.0 Authorization Code with PKCE
  /// - OAuth 2.0 App-only
  /// - OAuth 1.0a
  ///
  /// ## Required Scopes
  ///
  /// - tweet.read
  /// - users.read
  ///
  /// ## Rate Limits
  ///
  /// - **App rate limit (OAuth 2.0 App Access Token)**:
  ///    75 requests per 15-minute window shared among all users of your app
  ///
  /// - **User rate limit (OAuth 2.0 user Access Token)**:
  ///    75 requests per 15-minute window per each authenticated user
  ///
  /// ## Reference
  ///
  /// - https://developer.twitter.com/en/docs/twitter-api/tweets/quote-tweets/api-reference/get-tweets-id-quote_tweets
  Future<TwitterResponse<List<TweetData>, TweetMeta>> lookupQuoteTweets({
    required String tweetId,
    int? maxResults,
    String? paginationToken,
    List<TweetExpansion>? expansions,
    List<TweetField>? tweetFields,
    List<UserField>? userFields,
    List<PlaceField>? placeFields,
    List<PollField>? pollFields,
    List<MediaField>? mediaFields,
  });

  /// The recent search endpoint returns Tweets from the last seven days that
  /// match a search query.
  ///
  /// The Tweets returned by this endpoint count towards the Project-level Tweet
  /// cap.
  ///
  /// ## Parameters
  ///
  /// - [query]: One query for matching Tweets. You can learn how to build
  ///            this query by reading our [build a query guide](https://developer.twitter.com/en/docs/twitter-api/tweets/search/integrate/build-a-query).
  ///            If you have Essential or Elevated access, you can use the Basic
  ///            operators when building your query and can make queries up to
  ///            512 characters long. Learn more about our access levels on the
  ///            `about Twitter API page`.
  ///
  /// - [maxResults]: The maximum number of search results to be returned by a
  ///                 request. A number between 10 and 100. By default, a
  ///                 request response will return 10 results.
  ///
  /// - [nextToken]: This parameter is used to get the next 'page' of results.
  ///                The value used with the parameter is pulled directly from
  ///                the response provided by the API, and should not be
  ///                modified. You can learn more by visiting our page on [pagination](https://developer.twitter.com/en/docs/twitter-api/tweets/search/integrate/paginate).
  ///
  /// - [sortOrder]: This parameter is used to specify the order in which you
  ///                want the Tweets returned. By default, a request will return
  ///                the most recent Tweets first (sorted by recency).
  ///
  /// - [startTime]: YYYY-MM-DDTHH:mm:ssZ (ISO 8601/RFC 3339). The oldest UTC
  ///                timestamp from which the Tweets will be provided. Timestamp
  ///                is in second granularity and is inclusive (for example,
  ///                12:00:01 includes the first second of the minute). By
  ///                default, a request will return Tweets from up to 30 days
  ///                ago if you do not include this parameter.
  ///
  /// - [endTime]: YYYY-MM-DDTHH:mm:ssZ (ISO 8601/RFC 3339). Used with
  ///              `startTime`. The newest, most recent UTC timestamp to which
  ///              the Tweets will be provided. Timestamp is in second
  ///              granularity and is exclusive (for example, 12:00:01 excludes
  ///              the first second of the minute). If used without `startTime`,
  ///              Tweets from 30 days before `endTime` will be returned by
  ///              default. If not specified, `endTime` will default to
  ///              [now - 30 seconds].
  ///
  /// - [sinceTweetId]: Returns results with a Tweet ID greater than (that is,
  ///                   more recent than) the specified ID. The ID specified is
  ///                   exclusive and responses will not include it. If included
  ///                   with the same request as a [startTime] parameter, only
  ///                   [sinceTweetId] will be used.
  ///
  /// - [untilTweetId]: Returns results with a Tweet ID less than (that is,
  ///                   older than) the specified ID. The ID specified is
  ///                   exclusive and responses will not include it.
  ///
  /// - [expansions]: Expansions enable you to request additional data objects
  ///                 that relate to the originally returned Tweets. Submit a
  ///                 list of desired expansions in a comma-separated list
  ///                 without spaces. The ID that represents the expanded data
  ///                 object will be included directly in the Tweet data object,
  ///                 but the expanded object metadata will be returned within
  ///                 the includes response object, and will also include the
  ///                 ID so that you can match this data object to the original
  ///                 Tweet object.
  ///
  /// - [tweetFields]: This fields parameter enables you to select which
  ///                  specific Tweet fields will deliver in each returned Tweet
  ///                  object. You can also pass `expansions` to return the
  ///                  specified fields for both the original Tweet and any
  ///                  included referenced Tweets. The requested Tweet fields
  ///                  will display in both the original Tweet data object, as
  ///                  well as in the referenced Tweet expanded data object that
  ///                  will be located in the `includes` data object.
  ///
  /// - [userFields]: This fields parameter enables you to select which specific
  ///                 user fields will deliver in each returned Tweet. While the
  ///                 user ID will be located in the original Tweet object, you
  ///                 will find this ID and all additional user fields in the
  ///                 `includes` data object.
  ///
  /// - [placeFields]: This fields parameter enables you to select which
  ///                  specific place fields will deliver in each returned
  ///                  Tweet. Specify the desired fields in a comma-separated
  ///                  list without spaces between commas and fields. The Tweet
  ///                  will only return place fields if the Tweet contains a
  ///                  place and if you’ve also included the
  ///                  `expansions=geo.place_id` query parameter in your
  ///                  request. While the place ID will be located in the Tweet
  ///                  object, you will find this ID and all additional place
  ///                  fields in the `includes` data object.
  ///
  /// - [pollFields]: This fields parameter enables you to select which specific
  ///                 poll fields will deliver in each returned Tweet. Specify
  ///                 the desired fields in a comma-separated list without
  ///                 spaces between commas and fields. The Tweet will only
  ///                 return poll fields if the Tweet contains a poll and if
  ///                 you've also included the `expansions=attachments.poll_ids`
  ///                 query parameter in your request. While the poll ID will be
  ///                 located in the Tweet object, you will find this ID and all
  ///                 additional poll fields in the `includes` data object.
  ///
  /// - [mediaFields]: This fields parameter enables you to select which
  ///                  specific media fields will deliver in each returned
  ///                  Tweet. Specify the desired fields in a comma-separated
  ///                  list without spaces between commas and fields. The Tweet
  ///                  will only return media fields if the Tweet contains media
  ///                  and if you've also included the
  ///                  `expansions=attachments.media_keys` query parameter in
  ///                  your request. While the media ID will be located in the
  ///                  Tweet object, you will find this ID and all additional
  ///                  media fields in the `includes` data object.
  ///
  /// ## Endpoint Url
  ///
  /// - https://api.twitter.com/2/tweets/search/recent
  ///
  /// ## Authentication Methods
  ///
  /// - OAuth 2.0 App-only
  ///
  /// ## Rate Limits
  ///
  /// - **App rate limit (OAuth 2.0 App Access Token)**:
  ///   450 requests per 15-minute window shared among all users of your app
  ///
  /// - **User rate limit (OAuth 2.0 user Access Token)**:
  ///   180 requests per 15-minute window per each authenticated user
  ///
  /// ## Reference
  ///
  /// - https://developer.twitter.com/en/docs/twitter-api/tweets/search/api-reference/get-tweets-search-recent
  Future<TwitterResponse<List<TweetData>, TweetMeta>> searchRecent({
    required String query,
    int? maxResults,
    String? nextToken,
    SortOrder? sortOrder,
    DateTime? startTime,
    DateTime? endTime,
    String? sinceTweetId,
    String? untilTweetId,
    List<TweetExpansion>? expansions,
    List<TweetField>? tweetFields,
    List<UserField>? userFields,
    List<PlaceField>? placeFields,
    List<PollField>? pollFields,
    List<MediaField>? mediaFields,
  });

  /// This endpoint is only available to those users who have been approved for
  /// Academic Research access.
  ///
  /// The full-archive search endpoint returns the complete history of public
  /// Tweets matching a search query; since the first Tweet was created March
  /// 26, 2006.
  ///
  /// The Tweets returned by this endpoint count towards the Project-level Tweet
  /// cap.
  ///
  /// ## Parameters
  ///
  /// - [query]: One query for matching Tweets.
  ///            You can learn how to build this query by reading our build a
  ///            query guide. You can use all available operators and can make
  ///            queries up to 1,024 characters long.
  ///
  /// - [maxResults]: The maximum number of search results to be returned by a
  ///                 request. A number between 10 and the system limit
  ///                 (currently 500). By default, a request response will
  ///                 return 10 results.
  ///
  /// - [nextToken]: This parameter is used to get the next 'page' of results.
  ///                The value used with the parameter is pulled directly from
  ///                the response provided by the API, and should not be
  ///                modified. You can learn more by visiting our page on [pagination](https://developer.twitter.com/en/docs/twitter-api/tweets/search/integrate/paginate).
  ///
  /// - [sortOrder]: This parameter is used to specify the order in which you
  ///                want the Tweets returned. By default, a request will return
  ///                the most recent Tweets first (sorted by recency).
  ///
  /// - [startTime]: YYYY-MM-DDTHH:mm:ssZ (ISO 8601/RFC 3339). The oldest UTC
  ///                timestamp from which the Tweets will be provided. Timestamp
  ///                is in second granularity and is inclusive (for example,
  ///                12:00:01 includes the first second of the minute). By
  ///                default, a request will return Tweets from up to 30 days
  ///                ago if you do not include this parameter.
  ///
  /// - [endTime]: YYYY-MM-DDTHH:mm:ssZ (ISO 8601/RFC 3339). Used with
  ///              `startTime`. The newest, most recent UTC timestamp to which
  ///              the Tweets will be provided. Timestamp is in second
  ///              granularity and is exclusive (for example, 12:00:01 excludes
  ///              the first second of the minute). If used without `startTime`,
  ///              Tweets from 30 days before `endTime` will be returned by
  ///              default. If not specified, `endTime` will default to
  ///              [now - 30 seconds].
  ///
  /// - [sinceTweetId]: Returns results with a Tweet ID greater than (that is,
  ///                   more recent than) the specified ID. The ID specified is
  ///                   exclusive and responses will not include it. If included
  ///                   with the same request as a [startTime] parameter, only
  ///                   [sinceTweetId] will be used.
  ///
  /// - [untilTweetId]: Returns results with a Tweet ID less than (that is,
  ///                   older than) the specified ID. The ID specified is
  ///                   exclusive and responses will not include it.
  ///
  /// - [expansions]: Expansions enable you to request additional data objects
  ///                 that relate to the originally returned Tweets. Submit a
  ///                 list of desired expansions in a comma-separated list
  ///                 without spaces. The ID that represents the expanded data
  ///                 object will be included directly in the Tweet data object,
  ///                 but the expanded object metadata will be returned within
  ///                 the includes response object, and will also include the
  ///                 ID so that you can match this data object to the original
  ///                 Tweet object.
  ///
  /// - [tweetFields]: This fields parameter enables you to select which
  ///                  specific Tweet fields will deliver in each returned Tweet
  ///                  object. You can also pass `expansions` to return the
  ///                  specified fields for both the original Tweet and any
  ///                  included referenced Tweets. The requested Tweet fields
  ///                  will display in both the original Tweet data object, as
  ///                  well as in the referenced Tweet expanded data object that
  ///                  will be located in the `includes` data object.
  ///
  /// - [userFields]: This fields parameter enables you to select which specific
  ///                 user fields will deliver in each returned Tweet. While the
  ///                 user ID will be located in the original Tweet object, you
  ///                 will find this ID and all additional user fields in the
  ///                 `includes` data object.
  ///
  /// - [placeFields]: This fields parameter enables you to select which
  ///                  specific place fields will deliver in each returned
  ///                  Tweet. Specify the desired fields in a comma-separated
  ///                  list without spaces between commas and fields. The Tweet
  ///                  will only return place fields if the Tweet contains a
  ///                  place and if you’ve also included the
  ///                  `expansions=geo.place_id` query parameter in your
  ///                  request. While the place ID will be located in the Tweet
  ///                  object, you will find this ID and all additional place
  ///                  fields in the `includes` data object.
  ///
  /// - [pollFields]: This fields parameter enables you to select which specific
  ///                 poll fields will deliver in each returned Tweet. Specify
  ///                 the desired fields in a comma-separated list without
  ///                 spaces between commas and fields. The Tweet will only
  ///                 return poll fields if the Tweet contains a poll and if
  ///                 you've also included the `expansions=attachments.poll_ids`
  ///                 query parameter in your request. While the poll ID will be
  ///                 located in the Tweet object, you will find this ID and all
  ///                 additional poll fields in the `includes` data object.
  ///
  /// - [mediaFields]: This fields parameter enables you to select which
  ///                  specific media fields will deliver in each returned
  ///                  Tweet. Specify the desired fields in a comma-separated
  ///                  list without spaces between commas and fields. The Tweet
  ///                  will only return media fields if the Tweet contains media
  ///                  and if you've also included the
  ///                  `expansions=attachments.media_keys` query parameter in
  ///                  your request. While the media ID will be located in the
  ///                  Tweet object, you will find this ID and all additional
  ///                  media fields in the `includes` data object.
  ///
  /// ## Endpoint Url
  ///
  /// - https://api.twitter.com/2/tweets/search/all
  ///
  /// ## Authentication Methods
  ///
  /// - OAuth 2.0 App-only
  ///
  /// ## Rate Limits
  ///
  /// - **App rate limit (OAuth 2.0 App Access Token)**:
  ///    300 requests per 15-minute window shared among all users of your app
  ///
  /// - **App rate limit (OAuth 2.0 App Access Token)**:
  ///    1 request per second shared among all users of your app
  ///
  /// ## Reference
  ///
  /// - https://developer.twitter.com/en/docs/twitter-api/tweets/search/api-reference/get-tweets-search-all
  Future<TwitterResponse<List<TweetData>, TweetMeta>> searchAll({
    required String query,
    int? maxResults,
    String? nextToken,
    SortOrder? sortOrder,
    DateTime? startTime,
    DateTime? endTime,
    String? sinceTweetId,
    String? untilTweetId,
    List<TweetExpansion>? expansions,
    List<TweetField>? tweetFields,
    List<UserField>? userFields,
    List<PlaceField>? placeFields,
    List<PollField>? pollFields,
    List<MediaField>? mediaFields,
  });

  /// Returns a variety of information about a single Tweet specified by the
  /// requested ID.
  ///
  /// ## Parameters
  ///
  /// - [tweetId]: Unique identifier of the Tweet to request.
  ///
  /// - [expansions]: Expansions enable you to request additional data objects
  ///                 that relate to the originally returned Tweets. Submit a
  ///                 list of desired expansions in a comma-separated list
  ///                 without spaces. The ID that represents the expanded data
  ///                 object will be included directly in the Tweet data object,
  ///                 but the expanded object metadata will be returned within
  ///                 the includes response object, and will also include the
  ///                 ID so that you can match this data object to the original
  ///                 Tweet object.
  ///
  /// - [tweetFields]: This fields parameter enables you to select which
  ///                  specific Tweet fields will deliver in each returned Tweet
  ///                  object. You can also pass `expansions` to return the
  ///                  specified fields for both the original Tweet and any
  ///                  included referenced Tweets. The requested Tweet fields
  ///                  will display in both the original Tweet data object, as
  ///                  well as in the referenced Tweet expanded data object that
  ///                  will be located in the `includes` data object.
  ///
  /// - [userFields]: This fields parameter enables you to select which specific
  ///                 user fields will deliver in each returned Tweet. While the
  ///                 user ID will be located in the original Tweet object, you
  ///                 will find this ID and all additional user fields in the
  ///                 `includes` data object.
  ///
  /// - [placeFields]: This fields parameter enables you to select which
  ///                  specific place fields will deliver in each returned
  ///                  Tweet. Specify the desired fields in a comma-separated
  ///                  list without spaces between commas and fields. The Tweet
  ///                  will only return place fields if the Tweet contains a
  ///                  place and if you’ve also included the
  ///                  `expansions=geo.place_id` query parameter in your
  ///                  request. While the place ID will be located in the Tweet
  ///                  object, you will find this ID and all additional place
  ///                  fields in the `includes` data object.
  ///
  /// - [pollFields]: This fields parameter enables you to select which specific
  ///                 poll fields will deliver in each returned Tweet. Specify
  ///                 the desired fields in a comma-separated list without
  ///                 spaces between commas and fields. The Tweet will only
  ///                 return poll fields if the Tweet contains a poll and if
  ///                 you've also included the `expansions=attachments.poll_ids`
  ///                 query parameter in your request. While the poll ID will be
  ///                 located in the Tweet object, you will find this ID and all
  ///                 additional poll fields in the `includes` data object.
  ///
  /// - [mediaFields]: This fields parameter enables you to select which
  ///                  specific media fields will deliver in each returned
  ///                  Tweet. Specify the desired fields in a comma-separated
  ///                  list without spaces between commas and fields. The Tweet
  ///                  will only return media fields if the Tweet contains media
  ///                  and if you've also included the
  ///                  `expansions=attachments.media_keys` query parameter in
  ///                  your request. While the media ID will be located in the
  ///                  Tweet object, you will find this ID and all additional
  ///                  media fields in the `includes` data object.
  ///
  /// ## Endpoint Url
  ///
  /// - https://api.twitter.com/2/tweets/:id
  ///
  /// ## Authentication Methods
  ///
  /// - OAuth 2.0 Authorization Code with PKCE
  /// - OAuth 2.0 App-only
  /// - OAuth 1.0a
  ///
  /// ## Required Scopes
  ///
  /// - tweet.read
  /// - users.read
  ///
  /// ## Rate Limits
  ///
  /// - **App rate limit (OAuth 2.0 App Access Token)**:
  ///    900 requests per 15-minute window shared among all users of your app
  ///
  /// - **User rate limit (OAuth 2.0 user Access Token)**:
  ///    900 requests per 15-minute window per each authenticated user
  ///
  /// ## Reference
  ///
  /// - https://developer.twitter.com/en/docs/twitter-api/tweets/lookup/api-reference/get-tweets-id
  Future<TwitterResponse<TweetData, void>> lookupById({
    required String tweetId,
    List<TweetExpansion>? expansions,
    List<TweetField>? tweetFields,
    List<UserField>? userFields,
    List<PlaceField>? placeFields,
    List<PollField>? pollFields,
    List<MediaField>? mediaFields,
  });

  /// Returns a variety of information about the Tweet specified by the
  /// requested ID or list of IDs.
  ///
  /// ## Parameters
  ///
  /// - [tweetIds]: Unique identifiers of the Tweet to request.
  ///               Up to 100 are allowed in a single request.
  ///
  /// - [expansions]: Expansions enable you to request additional data objects
  ///                 that relate to the originally returned Tweets. Submit a
  ///                 list of desired expansions in a comma-separated list
  ///                 without spaces. The ID that represents the expanded data
  ///                 object will be included directly in the Tweet data object,
  ///                 but the expanded object metadata will be returned within
  ///                 the includes response object, and will also include the
  ///                 ID so that you can match this data object to the original
  ///                 Tweet object.
  ///
  /// - [tweetFields]: This fields parameter enables you to select which
  ///                  specific Tweet fields will deliver in each returned Tweet
  ///                  object. You can also pass `expansions` to return the
  ///                  specified fields for both the original Tweet and any
  ///                  included referenced Tweets. The requested Tweet fields
  ///                  will display in both the original Tweet data object, as
  ///                  well as in the referenced Tweet expanded data object that
  ///                  will be located in the `includes` data object.
  ///
  /// - [userFields]: This fields parameter enables you to select which specific
  ///                 user fields will deliver in each returned Tweet. While the
  ///                 user ID will be located in the original Tweet object, you
  ///                 will find this ID and all additional user fields in the
  ///                 `includes` data object.
  ///
  /// - [placeFields]: This fields parameter enables you to select which
  ///                  specific place fields will deliver in each returned
  ///                  Tweet. Specify the desired fields in a comma-separated
  ///                  list without spaces between commas and fields. The Tweet
  ///                  will only return place fields if the Tweet contains a
  ///                  place and if you’ve also included the
  ///                  `expansions=geo.place_id` query parameter in your
  ///                  request. While the place ID will be located in the Tweet
  ///                  object, you will find this ID and all additional place
  ///                  fields in the `includes` data object.
  ///
  /// - [pollFields]: This fields parameter enables you to select which specific
  ///                 poll fields will deliver in each returned Tweet. Specify
  ///                 the desired fields in a comma-separated list without
  ///                 spaces between commas and fields. The Tweet will only
  ///                 return poll fields if the Tweet contains a poll and if
  ///                 you've also included the `expansions=attachments.poll_ids`
  ///                 query parameter in your request. While the poll ID will be
  ///                 located in the Tweet object, you will find this ID and all
  ///                 additional poll fields in the `includes` data object.
  ///
  /// - [mediaFields]: This fields parameter enables you to select which
  ///                  specific media fields will deliver in each returned
  ///                  Tweet. Specify the desired fields in a comma-separated
  ///                  list without spaces between commas and fields. The Tweet
  ///                  will only return media fields if the Tweet contains media
  ///                  and if you've also included the
  ///                  `expansions=attachments.media_keys` query parameter in
  ///                  your request. While the media ID will be located in the
  ///                  Tweet object, you will find this ID and all additional
  ///                  media fields in the `includes` data object.
  ///
  /// ## Endpoint Url
  ///
  /// - https://api.twitter.com/2/tweets
  ///
  /// ## Authentication Methods
  ///
  /// - OAuth 2.0 Authorization Code with PKCE
  /// - OAuth 2.0 App-only
  /// - OAuth 1.0a
  ///
  /// ## Required Scopes
  ///
  /// - tweet.read
  /// - users.read
  ///
  /// ## Rate Limits
  ///
  /// - **App rate limit (OAuth 2.0 App Access Token)**:
  ///    900 requests per 15-minute window shared among all users of your app
  ///
  /// - **User rate limit (OAuth 2.0 user Access Token)**:
  ///    900 requests per 15-minute window per each authenticated user
  ///
  /// ## Reference
  ///
  /// - https://developer.twitter.com/en/docs/twitter-api/tweets/lookup/api-reference/get-tweets
  Future<TwitterResponse<List<TweetData>, void>> lookupByIds({
    required List<String> tweetIds,
    List<TweetExpansion>? expansions,
    List<TweetField>? tweetFields,
    List<UserField>? userFields,
    List<PlaceField>? placeFields,
    List<PollField>? pollFields,
    List<MediaField>? mediaFields,
  });

  /// The recent Tweet counts endpoint returns count of Tweets from the last
  /// seven days that match a query.
  ///
  /// ## Parameters
  ///
  /// - [query]: One query for matching Tweets. You can learn how to build
  ///            this query by reading a [build a query guide](https://developer.twitter.com/en/docs/twitter-api/tweets/counts/integrate/build-a-query).
  ///            If you have Essential or Elevated access, you can use
  ///            the Basic operators when building your query and can make
  ///            queries up to 512 characters long.
  ///            If you have been approved for Academic Research access,
  ///            you can use all available operators and can make queries
  ///            up to 1,024 characters long. Learn more about our access levels
  ///            on the `about Twitter API page`.
  ///
  /// - [nextToken]: This parameter is used to get the next 'page' of results.
  ///                The value used with the parameter is pulled directly from
  ///                the response provided by the API, assuming that your
  ///                request contains more than 31 days-worth of results, and
  ///                should not be modified. You can learn more by visiting our page on [pagination](https://developer.twitter.com/en/docs/twitter-api/pagination).
  ///
  /// - [startTime]: YYYY-MM-DDTHH:mm:ssZ (ISO 8601/RFC 3339). The oldest UTC
  ///                timestamp from which the Tweets will be provided. Timestamp
  ///                is in second granularity and is inclusive (for example,
  ///                12:00:01 includes the first second of the minute). By
  ///                default, a request will return Tweets from up to 30 days
  ///                ago if you do not include this parameter.
  ///
  /// - [endTime]: YYYY-MM-DDTHH:mm:ssZ (ISO 8601/RFC 3339). Used with
  ///              `startTime`. The newest, most recent UTC timestamp to which
  ///              the Tweets will be provided. Timestamp is in second
  ///              granularity and is exclusive (for example, 12:00:01 excludes
  ///              the first second of the minute). If used without `startTime`,
  ///              Tweets from 30 days before `endTime` will be returned by
  ///              default. If not specified, `endTime` will default to
  ///              [now - 30 seconds].
  ///
  /// ## Endpoint Url
  ///
  /// - https://api.twitter.com/2/tweets/counts/recent
  ///
  /// ## Authentication Methods
  ///
  /// - OAuth 2.0 App-only
  ///
  /// ## Rate Limits
  ///
  /// - **App rate limit (OAuth 2.0 App Access Token)**:
  ///    300 requests per 15-minute window shared among all users of your app
  ///
  /// ## Reference
  ///
  /// - https://developer.twitter.com/en/docs/twitter-api/tweets/counts/api-reference/get-tweets-counts-recent
  Future<TwitterResponse<List<TweetCountData>, TweetCountMeta>> countRecent({
    required String query,
    String? nextToken,
    DateTime? startTime,
    DateTime? endTime,
  });

  /// This endpoint is only available to those users who have been approved
  /// for Academic Research access.
  ///
  /// The full-archive Tweet counts endpoint returns the count of Tweets that
  /// match your query from the complete history of public Tweets;
  /// since the first Tweet was created March 26, 2006.
  ///
  /// ## Parameters
  ///
  /// - [query]: One query for matching Tweets.
  ///            You can learn how to build this query by reading a [build a query guide](https://developer.twitter.com/en/docs/twitter-api/tweets/counts/integrate/build-a-query).
  ///            You can use all available operators and can make queries
  ///            up to 1,024 characters long.
  ///
  /// - [nextToken]: This parameter is used to get the next 'page' of results.
  ///                The value used with the parameter is pulled directly from
  ///                the response provided by the API, assuming that your
  ///                request contains more than 31 days-worth of results, and
  ///                should not be modified. You can learn more by visiting our page on [pagination](https://developer.twitter.com/en/docs/twitter-api/pagination).
  ///
  /// - [startTime]: YYYY-MM-DDTHH:mm:ssZ (ISO 8601/RFC 3339). The oldest UTC
  ///                timestamp from which the Tweets will be provided. Timestamp
  ///                is in second granularity and is inclusive (for example,
  ///                12:00:01 includes the first second of the minute). By
  ///                default, a request will return Tweets from up to 30 days
  ///                ago if you do not include this parameter.
  ///
  /// - [endTime]: YYYY-MM-DDTHH:mm:ssZ (ISO 8601/RFC 3339). Used with
  ///              `startTime`. The newest, most recent UTC timestamp to which
  ///              the Tweets will be provided. Timestamp is in second
  ///              granularity and is exclusive (for example, 12:00:01 excludes
  ///              the first second of the minute). If used without `startTime`,
  ///              Tweets from 30 days before `endTime` will be returned by
  ///              default. If not specified, `endTime` will default to
  ///              [now - 30 seconds].
  ///
  /// ## Endpoint Url
  ///
  /// - https://api.twitter.com/2/tweets/counts/all
  ///
  /// ## Authentication Methods
  ///
  /// - OAuth 2.0 App-only
  ///
  /// ## Rate Limits
  ///
  /// - **App rate limit (OAuth 2.0 App Access Token)**:
  ///    300 requests per 15-minute window shared among all users of your app
  ///
  /// ## Reference
  ///
  /// - https://developer.twitter.com/en/docs/twitter-api/tweets/counts/api-reference/get-tweets-counts-all
  Future<TwitterResponse<List<TweetCountData>, TweetCountMeta>> countAll({
    required String query,
    String? nextToken,
    DateTime? startTime,
    DateTime? endTime,
  });

  /// Causes the user ID of an authenticated user identified in the path
  /// parameter to Bookmark the target Tweet provided in the request body.
  ///
  /// ## Parameters
  ///
  /// - [userId]: The user ID of an authenticated user who you are bookmarking
  ///             a Tweet on behalf of. It must match your own user ID or
  ///             that of an authenticating user, meaning that you must pass
  ///             the Access Token associated with the user ID when
  ///             authenticating your request.
  ///
  /// - [tweetId]: The ID of the Tweet that you would like the user id to
  ///              Bookmark.
  ///
  /// ## Endpoint Url
  ///
  /// - https://api.twitter.com/2/users/:id/bookmarks
  ///
  /// ## Authentication Methods
  ///
  /// - OAuth 2.0 Authorization Code with PKCE
  ///
  /// ## Required Scopes
  ///
  /// - tweet.read
  /// - users.read
  /// - bookmark.write
  ///
  /// ## Rate Limits
  ///
  /// - **User rate limit (OAuth 2.0 user Access Token)**:
  ///    50 requests per 15-minute window per each authenticated user
  ///
  /// ## Reference
  ///
  /// - https://developer.twitter.com/en/docs/twitter-api/tweets/bookmarks/api-reference/post-users-id-bookmarks
  Future<bool> createBookmark(
      {required String userId, required String tweetId});

  /// Allows a user or authenticated user ID to remove a Bookmark of a Tweet.
  ///
  /// ## Parameters
  ///
  /// - [userId]: The user ID who you are removing a Bookmark of a Tweet on
  ///             behalf of. It must match your own user ID or that of an
  ///             authenticating user, meaning that you must pass the Access
  ///             Token associated with the user ID when authenticating your
  ///             request.
  ///
  /// - [tweetId]: The ID of the Tweet that you would like the id to remove a
  ///              Bookmark of.
  ///
  /// ## Endpoint Url
  ///
  /// - https://api.twitter.com/2/users/:id/bookmarks/:tweet_id
  ///
  /// ## Authentication Methods
  ///
  /// - OAuth 2.0 Authorization Code with PKCE
  ///
  /// ## Required Scopes
  ///
  /// - tweet.read
  /// - users.read
  /// - bookmark.write
  ///
  /// ## Rate Limits
  ///
  /// - **User rate limit (OAuth 2.0 user Access Token)**:
  ///    50 requests per 15-minute window per each authenticated user
  ///
  /// ## Reference
  ///
  /// - https://developer.twitter.com/en/docs/twitter-api/tweets/bookmarks/api-reference/delete-users-id-bookmarks-tweet_id
  Future<bool> destroyBookmark(
      {required String userId, required String tweetId});

  /// Allows you to get information about a authenticated user’s 800 most recent
  /// bookmarked Tweets.
  ///
  /// ## Parameters
  ///
  /// - [userId]: User ID of an authenticated user to request bookmarked Tweets
  ///             for.
  ///
  /// - [expansions]: Expansions enable you to request additional data objects
  ///                 that relate to the originally returned Tweets. Submit a
  ///                 list of desired expansions in a comma-separated list
  ///                 without spaces. The ID that represents the expanded data
  ///                 object will be included directly in the Tweet data object,
  ///                 but the expanded object metadata will be returned within
  ///                 the includes response object, and will also include the
  ///                 ID so that you can match this data object to the original
  ///                 Tweet object.
  ///
  /// - [tweetFields]: This fields parameter enables you to select which
  ///                  specific Tweet fields will deliver in each returned Tweet
  ///                  object. You can also pass `expansions` to return the
  ///                  specified fields for both the original Tweet and any
  ///                  included referenced Tweets. The requested Tweet fields
  ///                  will display in both the original Tweet data object, as
  ///                  well as in the referenced Tweet expanded data object that
  ///                  will be located in the `includes` data object.
  ///
  /// - [userFields]: This fields parameter enables you to select which specific
  ///                 user fields will deliver in each returned Tweet. While the
  ///                 user ID will be located in the original Tweet object, you
  ///                 will find this ID and all additional user fields in the
  ///                 `includes` data object.
  ///
  /// - [placeFields]: This fields parameter enables you to select which
  ///                  specific place fields will deliver in each returned
  ///                  Tweet. Specify the desired fields in a comma-separated
  ///                  list without spaces between commas and fields. The Tweet
  ///                  will only return place fields if the Tweet contains a
  ///                  place and if you’ve also included the
  ///                  `expansions=geo.place_id` query parameter in your
  ///                  request. While the place ID will be located in the Tweet
  ///                  object, you will find this ID and all additional place
  ///                  fields in the `includes` data object.
  ///
  /// - [pollFields]: This fields parameter enables you to select which specific
  ///                 poll fields will deliver in each returned Tweet. Specify
  ///                 the desired fields in a comma-separated list without
  ///                 spaces between commas and fields. The Tweet will only
  ///                 return poll fields if the Tweet contains a poll and if
  ///                 you've also included the `expansions=attachments.poll_ids`
  ///                 query parameter in your request. While the poll ID will be
  ///                 located in the Tweet object, you will find this ID and all
  ///                 additional poll fields in the `includes` data object.
  ///
  /// - [mediaFields]: This fields parameter enables you to select which
  ///                  specific media fields will deliver in each returned
  ///                  Tweet. Specify the desired fields in a comma-separated
  ///                  list without spaces between commas and fields. The Tweet
  ///                  will only return media fields if the Tweet contains media
  ///                  and if you've also included the
  ///                  `expansions=attachments.media_keys` query parameter in
  ///                  your request. While the media ID will be located in the
  ///                  Tweet object, you will find this ID and all additional
  ///                  media fields in the `includes` data object.
  ///
  /// ## Endpoint Url
  ///
  /// - https://api.twitter.com/2/users/:id/bookmarks/:tweet_id
  ///
  /// ## Authentication Methods
  ///
  /// - OAuth 2.0 Authorization Code with PKCE
  ///
  /// ## Required Scopes
  ///
  /// - tweet.read
  /// - users.read
  /// - bookmark.read
  ///
  /// ## Rate Limits
  ///
  /// - **User rate limit (OAuth 2.0 user Access Token)**:
  ///    180 requests per 15-minute window per each authenticated user
  ///
  /// ## Reference
  ///
  /// - https://developer.twitter.com/en/docs/twitter-api/tweets/bookmarks/api-reference/get-users-id-bookmarks
  Future<TwitterResponse<List<TweetData>, TweetMeta>> lookupBookmarks({
    required String userId,
    List<TweetExpansion>? expansions,
    List<TweetField>? tweetFields,
    List<UserField>? userFields,
    List<PlaceField>? placeFields,
    List<PollField>? pollFields,
    List<MediaField>? mediaFields,
  });

  /// Hides a reply to a Tweet.
  ///
  /// ## Parameters
  ///
  /// - [tweetId]: Unique identifier of the Tweet to hide.
  ///              The Tweet must belong to a conversation initiated by the
  ///              authenticating user.
  ///
  /// ## Endpoint Url
  ///
  /// - https://api.twitter.com/2/tweets/:id/hidden
  ///
  /// ## Authentication Methods
  ///
  /// - OAuth 2.0 Authorization Code with PKCE
  /// - OAuth 1.0a
  ///
  /// ## Required Scopes
  ///
  /// - tweet.read
  /// - users.read
  /// - tweet.moderate.write
  ///
  /// ## Rate Limits
  ///
  /// - **User rate limit (OAuth 2.0 user Access Token)**:
  ///    50 requests per 15-minute window per each authenticated user
  ///
  /// ## Reference
  ///
  /// - https://developer.twitter.com/en/docs/twitter-api/tweets/hide-replies/api-reference/put-tweets-id-hidden
  Future<bool> createHiddenReply({required String tweetId});

  /// Unhides a reply to a Tweet.
  ///
  /// ## Parameters
  ///
  /// - [tweetId]: Unique identifier of the Tweet to unhide.
  ///              The Tweet must belong to a conversation initiated by the
  ///              authenticating user.
  ///
  /// ## Endpoint Url
  ///
  /// - https://api.twitter.com/2/tweets/:id/hidden
  ///
  /// ## Authentication Methods
  ///
  /// - OAuth 2.0 Authorization Code with PKCE
  /// - OAuth 1.0a
  ///
  /// ## Required Scopes
  ///
  /// - tweet.read
  /// - users.read
  /// - tweet.moderate.write
  ///
  /// ## Rate Limits
  ///
  /// - **User rate limit (OAuth 2.0 user Access Token)**:
  ///    50 requests per 15-minute window per each authenticated user
  ///
  /// ## Reference
  ///
  /// - https://developer.twitter.com/en/docs/twitter-api/tweets/hide-replies/api-reference/put-tweets-id-hidden
  Future<bool> destroyHiddenReply({required String tweetId});

  /// Returns Tweets mentioning a single user specified by the requested user
  /// ID.
  ///
  /// By default, the most recent ten Tweets are returned per request. Using
  /// pagination, up to the most recent 800 Tweets can be retrieved.
  ///
  /// The Tweets returned by this endpoint count towards the Project-level
  /// Tweet cap.
  ///
  /// ## Parameters
  ///
  /// - [userId]: Unique identifier of the user for whom to return Tweets
  ///             mentioning the user. User ID can be referenced using
  ///             the `user/lookup` endpoint. More information on Twitter IDs is
  ///             [here](https://developer.twitter.com/en/docs/twitter-ids).
  ///
  /// - [maxResults]: Specifies the number of Tweets to try and retrieve, up to
  ///                 a maximum of 100 per distinct request. By default, 10
  ///                 results are returned if this parameter is not supplied.
  ///                 The minimum permitted value is 5. It is possible to
  ///                 receive less than the `max_results` per request throughout
  ///                 the pagination process.
  ///
  /// - [paginationToken]: This parameter is used to move forwards or backwards
  ///                      through 'pages' of results, based on the value of
  ///                      the `next_token` or `previous_token` in the response.
  ///                      The value used with the parameter is pulled directly
  ///                      from the response provided by the API, and should not
  ///                      be modified.
  ///
  /// - [startTime]: YYYY-MM-DDTHH:mm:ssZ (ISO 8601/RFC 3339). The oldest UTC
  ///                timestamp from which the Tweets will be provided. Timestamp
  ///                is in second granularity and is inclusive (for example,
  ///                12:00:01 includes the first second of the minute). By
  ///                default, a request will return Tweets from up to 30 days
  ///                ago if you do not include this parameter.
  ///
  /// - [endTime]: YYYY-MM-DDTHH:mm:ssZ (ISO 8601/RFC 3339). Used with
  ///              `startTime`. The newest, most recent UTC timestamp to which
  ///              the Tweets will be provided. Timestamp is in second
  ///              granularity and is exclusive (for example, 12:00:01 excludes
  ///              the first second of the minute). If used without `startTime`,
  ///              Tweets from 30 days before `endTime` will be returned by
  ///              default. If not specified, `endTime` will default to
  ///              [now - 30 seconds].
  ///
  /// - [expansions]: Expansions enable you to request additional data objects
  ///                 that relate to the originally returned Tweets. Submit a
  ///                 list of desired expansions in a comma-separated list
  ///                 without spaces. The ID that represents the expanded data
  ///                 object will be included directly in the Tweet data object,
  ///                 but the expanded object metadata will be returned within
  ///                 the includes response object, and will also include the
  ///                 ID so that you can match this data object to the original
  ///                 Tweet object.
  ///
  /// - [tweetFields]: This fields parameter enables you to select which
  ///                  specific Tweet fields will deliver in each returned Tweet
  ///                  object. You can also pass `expansions` to return the
  ///                  specified fields for both the original Tweet and any
  ///                  included referenced Tweets. The requested Tweet fields
  ///                  will display in both the original Tweet data object, as
  ///                  well as in the referenced Tweet expanded data object that
  ///                  will be located in the `includes` data object.
  ///
  /// - [userFields]: This fields parameter enables you to select which specific
  ///                 user fields will deliver in each returned Tweet. While the
  ///                 user ID will be located in the original Tweet object, you
  ///                 will find this ID and all additional user fields in the
  ///                 `includes` data object.
  ///
  /// - [placeFields]: This fields parameter enables you to select which
  ///                  specific place fields will deliver in each returned
  ///                  Tweet. Specify the desired fields in a comma-separated
  ///                  list without spaces between commas and fields. The Tweet
  ///                  will only return place fields if the Tweet contains a
  ///                  place and if you’ve also included the
  ///                  `expansions=geo.place_id` query parameter in your
  ///                  request. While the place ID will be located in the Tweet
  ///                  object, you will find this ID and all additional place
  ///                  fields in the `includes` data object.
  ///
  /// - [pollFields]: This fields parameter enables you to select which specific
  ///                 poll fields will deliver in each returned Tweet. Specify
  ///                 the desired fields in a comma-separated list without
  ///                 spaces between commas and fields. The Tweet will only
  ///                 return poll fields if the Tweet contains a poll and if
  ///                 you've also included the `expansions=attachments.poll_ids`
  ///                 query parameter in your request. While the poll ID will be
  ///                 located in the Tweet object, you will find this ID and all
  ///                 additional poll fields in the `includes` data object.
  ///
  /// - [mediaFields]: This fields parameter enables you to select which
  ///                  specific media fields will deliver in each returned
  ///                  Tweet. Specify the desired fields in a comma-separated
  ///                  list without spaces between commas and fields. The Tweet
  ///                  will only return media fields if the Tweet contains media
  ///                  and if you've also included the
  ///                  `expansions=attachments.media_keys` query parameter in
  ///                  your request. While the media ID will be located in the
  ///                  Tweet object, you will find this ID and all additional
  ///                  media fields in the `includes` data object.
  ///
  /// ## Endpoint Url
  ///
  /// - https://api.twitter.com/2/users/:id/mentions
  ///
  /// ## Authentication Methods
  ///
  /// - OAuth 2.0 Authorization Code with PKCE
  /// - OAuth 2.0 App-only
  /// - OAuth 1.0a
  ///
  /// ## Required Scopes
  ///
  /// - tweet.read
  /// - users.read
  ///
  /// ## Rate Limits
  ///
  /// - **App rate limit (OAuth 2.0 App Access Token)**:
  ///    450 requests per 15-minute window shared among all users of your app
  ///
  /// - **User rate limit (OAuth 2.0 user Access Token)**:
  ///    180 requests per 15-minute window per each authenticated user
  ///
  /// - **User rate limit (OAuth 1.0a)**:
  ///    180 requests per 15-minute window per each authenticated user
  ///
  /// ## Reference
  ///
  /// - https://developer.twitter.com/en/docs/twitter-api/tweets/timelines/api-reference/get-users-id-mentions
  Future<TwitterResponse<List<TweetData>, TweetMeta>> lookupMentions({
    required String userId,
    int? maxResults,
    String? paginationToken,
    DateTime? startTime,
    DateTime? endTime,
    List<TweetExpansion>? expansions,
    List<TweetField>? tweetFields,
    List<UserField>? userFields,
    List<PlaceField>? placeFields,
    List<PollField>? pollFields,
    List<MediaField>? mediaFields,
  });

  /// Returns Tweets composed by a single user, specified by the requested user
  /// ID.
  ///
  /// By default, the most recent ten Tweets are returned per request. Using
  /// pagination, the most recent 3,200 Tweets can be retrieved.
  ///
  /// The Tweets returned by this endpoint count towards the Project-level Tweet
  /// cap.
  ///
  /// ## Parameters
  ///
  /// - [userId]: Unique identifier of the Twitter account (user ID) for whom
  ///             to return results. User ID can be referenced using
  ///             the `user/lookup` endpoint. More information on Twitter IDs is
  ///             [here](https://developer.twitter.com/en/docs/twitter-ids).
  ///
  /// - [maxResults]: Specifies the number of Tweets to try and retrieve, up to
  ///                 a maximum of 100 per distinct request. By default,
  ///                 10 results are returned if this parameter is not supplied.
  ///                 The minimum permitted value is 5. It is possible to
  ///                 receive less than the `max_results` per request throughout
  ///                 the pagination process.
  ///
  /// - [paginationToken]: This parameter is used to move forwards or backwards
  ///                      through 'pages' of results, based on the value of
  ///                      the `next_token` or `previous_token` in the response.
  ///                      The value used with the parameter is pulled directly
  ///                      from the response provided by the API, and should
  ///                      not be modified.
  ///
  /// - [startTime]: YYYY-MM-DDTHH:mm:ssZ (ISO 8601/RFC 3339). The oldest UTC
  ///                timestamp from which the Tweets will be provided. Timestamp
  ///                is in second granularity and is inclusive (for example,
  ///                12:00:01 includes the first second of the minute). By
  ///                default, a request will return Tweets from up to 30 days
  ///                ago if you do not include this parameter.
  ///
  /// - [endTime]: YYYY-MM-DDTHH:mm:ssZ (ISO 8601/RFC 3339). Used with
  ///              `startTime`. The newest, most recent UTC timestamp to which
  ///              the Tweets will be provided. Timestamp is in second
  ///              granularity and is exclusive (for example, 12:00:01 excludes
  ///              the first second of the minute). If used without `startTime`,
  ///              Tweets from 30 days before `endTime` will be returned by
  ///              default. If not specified, `endTime` will default to
  ///              [now - 30 seconds].
  ///
  /// - [expansions]: Expansions enable you to request additional data objects
  ///                 that relate to the originally returned Tweets. Submit a
  ///                 list of desired expansions in a comma-separated list
  ///                 without spaces. The ID that represents the expanded data
  ///                 object will be included directly in the Tweet data object,
  ///                 but the expanded object metadata will be returned within
  ///                 the includes response object, and will also include the
  ///                 ID so that you can match this data object to the original
  ///                 Tweet object.
  ///
  /// - [tweetFields]: This fields parameter enables you to select which
  ///                  specific Tweet fields will deliver in each returned Tweet
  ///                  object. You can also pass `expansions` to return the
  ///                  specified fields for both the original Tweet and any
  ///                  included referenced Tweets. The requested Tweet fields
  ///                  will display in both the original Tweet data object, as
  ///                  well as in the referenced Tweet expanded data object that
  ///                  will be located in the `includes` data object.
  ///
  /// - [userFields]: This fields parameter enables you to select which specific
  ///                 user fields will deliver in each returned Tweet. While the
  ///                 user ID will be located in the original Tweet object, you
  ///                 will find this ID and all additional user fields in the
  ///                 `includes` data object.
  ///
  /// - [placeFields]: This fields parameter enables you to select which
  ///                  specific place fields will deliver in each returned
  ///                  Tweet. Specify the desired fields in a comma-separated
  ///                  list without spaces between commas and fields. The Tweet
  ///                  will only return place fields if the Tweet contains a
  ///                  place and if you’ve also included the
  ///                  `expansions=geo.place_id` query parameter in your
  ///                  request. While the place ID will be located in the Tweet
  ///                  object, you will find this ID and all additional place
  ///                  fields in the `includes` data object.
  ///
  /// - [pollFields]: This fields parameter enables you to select which specific
  ///                 poll fields will deliver in each returned Tweet. Specify
  ///                 the desired fields in a comma-separated list without
  ///                 spaces between commas and fields. The Tweet will only
  ///                 return poll fields if the Tweet contains a poll and if
  ///                 you've also included the `expansions=attachments.poll_ids`
  ///                 query parameter in your request. While the poll ID will be
  ///                 located in the Tweet object, you will find this ID and all
  ///                 additional poll fields in the `includes` data object.
  ///
  /// - [mediaFields]: This fields parameter enables you to select which
  ///                  specific media fields will deliver in each returned
  ///                  Tweet. Specify the desired fields in a comma-separated
  ///                  list without spaces between commas and fields. The Tweet
  ///                  will only return media fields if the Tweet contains media
  ///                  and if you've also included the
  ///                  `expansions=attachments.media_keys` query parameter in
  ///                  your request. While the media ID will be located in the
  ///                  Tweet object, you will find this ID and all additional
  ///                  media fields in the `includes` data object.
  ///
  /// ## Endpoint Url
  ///
  /// - https://api.twitter.com/2/users/:id/tweets
  ///
  /// ## Authentication Methods
  ///
  /// - OAuth 2.0 Authorization Code with PKCE
  /// - OAuth 2.0 App-only
  /// - OAuth 1.0a
  ///
  /// ## Required Scopes
  ///
  /// - tweet.read
  /// - users.read
  ///
  /// ## Rate Limits
  ///
  /// - **App rate limit (OAuth 2.0 App Access Token)**:
  ///    1500 requests per 15-minute window shared among all users of your app
  ///
  /// - **User rate limit (OAuth 2.0 user Access Token)**:
  ///    900 requests per 15-minute window per each authenticated user
  ///
  /// - **User rate limit (OAuth 1.0a)**:
  ///    900 requests per 15-minute window per each authenticated user
  ///
  /// ## Reference
  ///
  /// - https://developer.twitter.com/en/docs/twitter-api/tweets/timelines/api-reference/get-users-id-tweets
  Future<TwitterResponse<List<TweetData>, TweetMeta>> lookupTweets({
    required String userId,
    int? maxResults,
    String? paginationToken,
    DateTime? startTime,
    DateTime? endTime,
    List<TweetExpansion>? expansions,
    List<TweetField>? tweetFields,
    List<UserField>? userFields,
    List<PlaceField>? placeFields,
    List<PollField>? pollFields,
    List<MediaField>? mediaFields,
  });

  /// Allows you to retrieve a collection of the most recent Tweets and Retweets
  /// posted by you and users you follow. This endpoint returns up to the last
  /// 3200 Tweets.
  ///
  /// ## Parameters
  ///
  /// - [userId]: Unique identifier of the user that is requesting their
  ///             chronological home timeline. User ID can be referenced using
  ///             the user/lookup endpoint. More information on Twitter IDs is
  ///             [here](https://developer.twitter.com/en/docs/twitter-ids).
  ///
  /// - [maxResults]: Specifies the number of Tweets to try and retrieve, up to
  ///                 a maximum of 100 per distinct request. By default,
  ///                100 results are returned if this parameter is not supplied.
  ///                The minimum permitted value is 1. It is possible to receive
  ///                less than the `max_results` per request throughout the
  ///                pagination process.
  ///
  /// - [paginationToken]: This parameter is used to move forwards or backwards
  ///                      through 'pages' of results, based on the value of the
  ///                      next_token or previous_token in the response. The
  ///                      value used with the parameter is pulled directly from
  ///                      the response provided by the API, and should not be
  ///                      modified.
  ///
  /// - [startTime]: YYYY-MM-DDTHH:mm:ssZ (ISO 8601/RFC 3339). The oldest UTC
  ///                timestamp from which the Tweets will be provided. Timestamp
  ///                is in second granularity and is inclusive (for example,
  ///                12:00:01 includes the first second of the minute). By
  ///                default, a request will return Tweets from up to 30 days
  ///                ago if you do not include this parameter.
  ///
  /// - [endTime]: YYYY-MM-DDTHH:mm:ssZ (ISO 8601/RFC 3339). Used with
  ///              `startTime`. The newest, most recent UTC timestamp to which
  ///              the Tweets will be provided. Timestamp is in second
  ///              granularity and is exclusive (for example, 12:00:01 excludes
  ///              the first second of the minute). If used without `startTime`,
  ///              Tweets from 30 days before `endTime` will be returned by
  ///              default. If not specified, `endTime` will default to
  ///              [now - 30 seconds].
  ///
  /// - [expansions]: Expansions enable you to request additional data objects
  ///                 that relate to the originally returned Tweets. Submit a
  ///                 list of desired expansions in a comma-separated list
  ///                 without spaces. The ID that represents the expanded data
  ///                 object will be included directly in the Tweet data object,
  ///                 but the expanded object metadata will be returned within
  ///                 the includes response object, and will also include the ID
  ///                 so that you can match this data object to the original
  ///                 Tweet object.
  ///
  /// - [tweetFields]: This fields parameter enables you to select which
  ///                  specific Tweet fields will deliver in each returned Tweet
  ///                  object. You can also pass `expansions` to return the
  ///                  specified fields for both the original Tweet and any
  ///                  included referenced Tweets. The requested Tweet fields
  ///                  will display in both the original Tweet data object, as
  ///                  well as in the referenced Tweet expanded data object that
  ///                  will be located in the `includes` data object.
  ///
  /// - [userFields]: This fields parameter enables you to select which specific
  ///                 user fields will deliver in each returned Tweet. While the
  ///                 user ID will be located in the original Tweet object, you
  ///                 will find this ID and all additional user fields in the
  ///                 `includes` data object.
  ///
  /// - [placeFields]: This fields parameter enables you to select which
  ///                  specific place fields will deliver in each returned
  ///                  Tweet. Specify the desired fields in a comma-separated
  ///                  list without spaces between commas and fields. The Tweet
  ///                  will only return place fields if the Tweet contains a
  ///                  place and if you’ve also included the
  ///                  `expansions=geo.place_id` query parameter in your
  ///                  request. While the place ID will be located in the Tweet
  ///                  object, you will find this ID and all additional place
  ///                  fields in the `includes` data object.
  ///
  /// - [pollFields]: This fields parameter enables you to select which specific
  ///                 poll fields will deliver in each returned Tweet. Specify
  ///                 the desired fields in a comma-separated list without
  ///                 spaces between commas and fields. The Tweet will only
  ///                 return poll fields if the Tweet contains a poll and if
  ///                 you've also included the `expansions=attachments.poll_ids`
  ///                 query parameter in your request. While the poll ID will be
  ///                 located in the Tweet object, you will find this ID and all
  ///                 additional poll fields in the `includes` data object.
  ///
  /// - [mediaFields]: This fields parameter enables you to select which
  ///                  specific media fields will deliver in each returned
  ///                  Tweet. Specify the desired fields in a comma-separated
  ///                  list without spaces between commas and fields. The Tweet
  ///                  will only return media fields if the Tweet contains media
  ///                  and if you've also included the
  ///                  `expansions=attachments.media_keys` query parameter in
  ///                  your request. While the media ID will be located in the
  ///                  Tweet object, you will find this ID and all additional
  ///                  media fields in the `includes` data object.
  ///
  /// ## Endpoint Url
  ///
  /// - https://api.twitter.com/2/users/:id/timelines/reverse_chronological
  ///
  /// ## Authentication Methods
  ///
  /// - OAuth 2.0 Authorization Code with PKCE
  /// - OAuth 1.0a
  ///
  /// ## Required Scopes
  ///
  /// - tweet.read
  /// - users.read
  ///
  /// ## Rate Limits
  ///
  /// - **User rate limit (OAuth 2.0 user Access Token)**:
  ///    180 requests per 15-minute window per each authenticated user
  ///
  /// ## Reference
  ///
  /// - https://developer.twitter.com/en/docs/twitter-api/tweets/timelines/api-reference/get-users-id-reverse-chronological
  Future<TwitterResponse<List<TweetData>, TweetMeta>> lookupHomeTimeline({
    required String userId,
    int? maxResults,
    String? paginationToken,
    DateTime? startTime,
    DateTime? endTime,
    List<TweetExpansion>? expansions,
    List<TweetField>? tweetFields,
    List<UserField>? userFields,
    List<PlaceField>? placeFields,
    List<PollField>? pollFields,
    List<MediaField>? mediaFields,
  });

  /// Streams about 1% of all Tweets in real-time.
  ///
  /// If you have [Academic Research access](https://developer.twitter.com/en/products/twitter-api/academic-research),
  /// you can connect up to two [redundant connections](https://developer.twitter.com/en/docs/twitter-api/tweets/sampled-stream/integrate/recovery-and-redundancy-features)
  /// to maximize your streaming up-time.
  ///
  /// ## Parameters
  ///
  /// - [backfillMinutes]: By passing this parameter, you can request up to five
  ///                      (5) minutes worth of streaming data that you might
  ///                      have missed during a disconnection to be delivered to
  ///                      you upon reconnection. The backfilled Tweets will
  ///                      automatically flow through the reconnected stream,
  ///                      with older Tweets generally being delivered before
  ///                      any newly matching Tweets. You must include a whole
  ///                      number between 1 and 5 as the value to this
  ///                      parameter.
  ///
  ///                      This feature will deliver duplicate Tweets, meaning
  ///                      that if you were disconnected for 90 seconds, and you
  ///                      requested two minutes of backfill, you will receive
  ///                      30 seconds worth of duplicate Tweets. Due to this,
  ///                      you should make sure your system is tolerant of
  ///                      duplicate data.
  ///
  ///                      This feature is currently only available to those
  ///                      that have been approved for Academic Research access.
  ///                      To learn more about this access level, please visit
  ///                      our section on [Academic Research](https://developer.twitter.com/en/products/twitter-api/academic-research).
  ///
  /// - [expansions]: Expansions enable you to request additional data objects
  ///                 that relate to the originally returned Tweets. Submit a
  ///                 list of desired expansions in a comma-separated list
  ///                 without spaces. The ID that represents the expanded data
  ///                 object will be included directly in the Tweet data object,
  ///                 but the expanded object metadata will be returned within
  ///                 the includes response object, and will also include the
  ///                 ID so that you can match this data object to the original
  ///                 Tweet object.
  ///
  /// - [tweetFields]: This fields parameter enables you to select which
  ///                  specific Tweet fields will deliver in each returned Tweet
  ///                  object. You can also pass `expansions` to return the
  ///                  specified fields for both the original Tweet and any
  ///                  included referenced Tweets. The requested Tweet fields
  ///                  will display in both the original Tweet data object, as
  ///                  well as in the referenced Tweet expanded data object that
  ///                  will be located in the `includes` data object.
  ///
  /// - [userFields]: This fields parameter enables you to select which specific
  ///                 user fields will deliver in each returned Tweet. While the
  ///                 user ID will be located in the original Tweet object, you
  ///                 will find this ID and all additional user fields in the
  ///                 `includes` data object.
  ///
  /// - [placeFields]: This fields parameter enables you to select which
  ///                  specific place fields will deliver in each returned
  ///                  Tweet. Specify the desired fields in a comma-separated
  ///                  list without spaces between commas and fields. The Tweet
  ///                  will only return place fields if the Tweet contains a
  ///                  place and if you’ve also included the
  ///                  `expansions=geo.place_id` query parameter in your
  ///                  request. While the place ID will be located in the Tweet
  ///                  object, you will find this ID and all additional place
  ///                  fields in the `includes` data object.
  ///
  /// - [pollFields]: This fields parameter enables you to select which specific
  ///                 poll fields will deliver in each returned Tweet. Specify
  ///                 the desired fields in a comma-separated list without
  ///                 spaces between commas and fields. The Tweet will only
  ///                 return poll fields if the Tweet contains a poll and if
  ///                 you've also included the `expansions=attachments.poll_ids`
  ///                 query parameter in your request. While the poll ID will be
  ///                 located in the Tweet object, you will find this ID and all
  ///                 additional poll fields in the `includes` data object.
  ///
  /// - [mediaFields]: This fields parameter enables you to select which
  ///                  specific media fields will deliver in each returned
  ///                  Tweet. Specify the desired fields in a comma-separated
  ///                  list without spaces between commas and fields. The Tweet
  ///                  will only return media fields if the Tweet contains media
  ///                  and if you've also included the
  ///                  `expansions=attachments.media_keys` query parameter in
  ///                  your request. While the media ID will be located in the
  ///                  Tweet object, you will find this ID and all additional
  ///                  media fields in the `includes` data object.
  ///
  /// ## Endpoint Url
  ///
  /// - https://api.twitter.com/2/tweets/sample/stream
  ///
  /// ## Authentication Methods
  ///
  /// - OAuth 2.0 App-only
  ///
  /// ## Rate Limits
  ///
  /// - **App rate limit (OAuth 2.0 App Access Token)**:
  ///   50 requests per 15-minute window shared among all users of your app
  ///
  /// ## Reference
  ///
  /// - https://developer.twitter.com/en/docs/twitter-api/tweets/volume-streams/api-reference/get-tweets-sample-stream
  Future<Stream<TwitterResponse<TweetData, void>>> connectVolumeStream({
    int? backfillMinutes,
    List<TweetExpansion>? expansions,
    List<TweetField>? tweetFields,
    List<UserField>? userFields,
    List<PlaceField>? placeFields,
    List<PollField>? pollFields,
    List<MediaField>? mediaFields,
  });

  /// Streams Tweets in real-time that match the rules that you added to the
  /// stream using the POST /tweets/search/stream/rules endpoint. **If you
  /// haven't added any rules to your stream, you will not receive any Tweets**.
  ///
  /// If you have been approved for Academic Research access, you can take
  /// advantage of the redundant connections functionality, which allows you to
  /// connect to a stream up to two times, which will help maximize your
  /// streaming up-time.
  ///
  /// The Tweets returned by this endpoint count towards the Project-level
  /// Tweet cap.
  ///
  /// ## Parameters
  ///
  /// - [backfillMinutes]: By passing this parameter, you can recover up to
  ///                      five minutes worth of data that you might have missed
  ///                      during a disconnection. The backfilled Tweets will
  ///                      automatically flow through a reconnected stream,
  ///                      with older Tweets generally being delivered before
  ///                      any newly matching Tweets. You must include a whole
  ///                      number between 1 and 5 as the value to this
  ///                      parameter.
  ///
  ///                      This feature will deliver all Tweets that matched
  ///                      your rules and were published during the time frame
  ///                      selected, meaning that if you were disconnected for
  ///                      90 seconds, and you requested two minutes of
  ///                      backfill, you will receive 30 seconds worth of
  ///                      duplicate Tweets. Due to this, you should make sure
  ///                      your system is tolerant of duplicate data.
  ///
  ///                      This feature is currently only available to users
  ///                      who have been approved for Academic Research access.
  ///
  /// - [expansions]: Expansions enable you to request additional data objects
  ///                 that relate to the originally returned Tweets. Submit a
  ///                 list of desired expansions in a comma-separated list
  ///                 without spaces. The ID that represents the expanded data
  ///                 object will be included directly in the Tweet data object,
  ///                 but the expanded object metadata will be returned within
  ///                 the includes response object, and will also include the
  ///                 ID so that you can match this data object to the original
  ///                 Tweet object.
  ///
  /// - [tweetFields]: This fields parameter enables you to select which
  ///                  specific Tweet fields will deliver in each returned Tweet
  ///                  object. You can also pass `expansions` to return the
  ///                  specified fields for both the original Tweet and any
  ///                  included referenced Tweets. The requested Tweet fields
  ///                  will display in both the original Tweet data object, as
  ///                  well as in the referenced Tweet expanded data object that
  ///                  will be located in the `includes` data object.
  ///
  /// - [userFields]: This fields parameter enables you to select which specific
  ///                 user fields will deliver in each returned Tweet. While the
  ///                 user ID will be located in the original Tweet object, you
  ///                 will find this ID and all additional user fields in the
  ///                 includes data object.
  ///
  /// - [placeFields]: This fields parameter enables you to select which
  ///                  specific place fields will deliver in each returned
  ///                  Tweet. Specify the desired fields in a comma-separated
  ///                  list without spaces between commas and fields. The Tweet
  ///                  will only return place fields if the Tweet contains a
  ///                  place and if you’ve also included the
  ///                  `expansions=geo.place_id` query parameter in your
  ///                  request. While the place ID will be located in the Tweet
  ///                  object, you will find this ID and all additional place
  ///                  fields in the `includes` data object.
  ///
  /// - [pollFields]: This fields parameter enables you to select which specific
  ///                 poll fields will deliver in each returned Tweet. Specify
  ///                 the desired fields in a comma-separated list without
  ///                 spaces between commas and fields. The Tweet will only
  ///                 return poll fields if the Tweet contains a poll and if
  ///                 you've also included the `expansions=attachments.poll_ids`
  ///                 query parameter in your request. While the poll ID will be
  ///                 located in the Tweet object, you will find this ID and all
  ///                 additional poll fields in the `includes` data object.
  ///
  /// - [mediaFields]: This fields parameter enables you to select which
  ///                  specific media fields will deliver in each returned
  ///                  Tweet. Specify the desired fields in a comma-separated
  ///                  list without spaces between commas and fields. The Tweet
  ///                  will only return media fields if the Tweet contains media
  ///                  and if you've also included the
  ///                  `expansions=attachments.media_keys` query parameter in
  ///                  your request. While the media ID will be located in the
  ///                  Tweet object, you will find this ID and all additional
  ///                  media fields in the `includes` data object.
  ///
  /// ## Endpoint Url
  ///
  /// - https://api.twitter.com/2/tweets/search/stream
  ///
  /// ## Authentication Methods
  ///
  /// - OAuth 2.0 App-only
  ///
  /// ## Rate Limits
  ///
  /// - **App rate limit (OAuth 2.0 App Access Token)**:
  ///    50 requests per 15-minute window shared among all users of your app
  ///
  /// ## Reference
  ///
  /// - https://developer.twitter.com/en/docs/twitter-api/tweets/filtered-stream/api-reference/get-tweets-search-stream
  Future<Stream<FilteredStreamResponse>> connectFilteredStream({
    int? backfillMinutes,
    List<TweetExpansion>? expansions,
    List<TweetField>? tweetFields,
    List<UserField>? userFields,
    List<PlaceField>? placeFields,
    List<PollField>? pollFields,
    List<MediaField>? mediaFields,
  });

  /// Returns either a single rule, or a list of rules that have been added to
  /// the stream.
  ///
  /// If you would like to initiate the stream to receive all Tweets that match
  /// these rules in real-time, you will need to use the [connectFilteredStream]
  /// endpoint.
  ///
  /// ## Parameters
  ///
  /// - [ruleIds]: The list of unique rule IDs.
  ///              If omitted, all rules are returned.
  ///
  /// ## Endpoint Url
  ///
  /// - https://api.twitter.com/2/tweets/search/stream/rules
  ///
  /// ## Authentication Methods
  ///
  /// - OAuth 2.0 App-only
  ///
  /// ## Rate Limits
  ///
  /// - **App rate limit (OAuth 2.0 App Access Token)**:
  ///    450 requests per 15-minute window shared among all users of your app
  ///
  /// ## Reference
  ///
  /// - https://developer.twitter.com/en/docs/twitter-api/tweets/filtered-stream/api-reference/get-tweets-search-stream-rules
  Future<TwitterResponse<List<FilteringRuleData>, FilteringRuleMeta>>
      lookupFilteringRules({List<String>? ruleIds});

  /// Add rules to your stream.
  ///
  /// Once you've added a rule or rules to your stream, you can retrieve all
  /// of the Tweets that match these rules by using the [connectFilteredStream]
  /// endpoint.
  ///
  /// To learn how to build a rule, please read our guide on [building a rule](https://developer.twitter.com/en/docs/twitter-api/tweets/filtered-stream/integrate/build-a-rule).
  ///
  /// ## Parameters
  ///
  /// - [rules]: Specifies the rules you want to add.
  ///
  /// - [dryRun]: Set to true to test a the syntax of your rule without
  ///             submitting it. This is useful if you want to check the syntax
  ///             of a rule before removing one or more of your existing rules.
  ///
  /// ## Endpoint Url
  ///
  /// - https://api.twitter.com/2/tweets/search/stream/rules
  ///
  /// ## Authentication Methods
  ///
  /// - OAuth 2.0 App-only
  ///
  /// ## Rate Limits
  ///
  /// - **App rate limit (OAuth 2.0 App Access Token)**:
  ///    450 requests per 15-minute window shared among all users of your app
  ///
  /// ## Reference
  ///
  /// - https://developer.twitter.com/en/docs/twitter-api/tweets/filtered-stream/api-reference/post-tweets-search-stream-rules
  Future<TwitterResponse<List<FilteringRuleData>, FilteringRuleMeta>>
      createFilteringRules({
    required List<FilteringRuleData> rules,
    bool? dryRun,
  });

  /// Delete rules from your stream.
  ///
  /// ## Parameters
  ///
  /// - [ruleIds]: Specifies the rule ids you want to delete.
  ///
  /// ## Endpoint Url
  ///
  /// - https://api.twitter.com/2/tweets/search/stream/rules
  ///
  ///
  /// ## Authentication Methods
  ///
  /// - OAuth 2.0 App-only
  ///
  /// ## Rate Limits
  ///
  /// - **App rate limit (OAuth 2.0 App Access Token)**:
  ///    450 requests per 15-minute window shared among all users of your app
  ///
  /// ## Reference
  ///
  /// - https://developer.twitter.com/en/docs/twitter-api/tweets/filtered-stream/api-reference/post-tweets-search-stream-rules
  Future<FilteringRuleMeta> destroyFilteringRules({
    required List<String> ruleIds,
  });
}

class _TweetsService extends BaseService implements TweetsService {
  /// Returns the new instance of [_TweetsService].
  _TweetsService({required super.context});

  @override
  Future<TwitterResponse<TweetData, void>> createTweet({
    required String text,
    String? quoteTweetId,
    bool? forSuperFollowersOnly,
    List<String>? mediaIds,
    List<String>? taggedUserIds,
<<<<<<< HEAD
    Duration? pollDuration,
    List<String>? pollOptions,
=======
    String? placeId,
>>>>>>> 73ac55ca
    String? inReplyToTweetId,
    List<String>? excludeReplyUserIds,
    ReplySetting? replySetting,
    String? directMessageDeepLink,
  }) async =>
      super.buildResponse(
        await super.post(
          UserContext.oauth2OrOAuth1,
          '/2/tweets',
          body: {
            'text': text,
            'quote_tweet_id': quoteTweetId,
            'for_super_followers_only': forSuperFollowersOnly,
            'media': {
              'media_ids': mediaIds,
              'tagged_user_ids': taggedUserIds,
            },
<<<<<<< HEAD
            'poll': {
              'duration_minutes': pollDuration?.inMinutes,
              'options': pollOptions,
=======
            'geo': {
              'place_id': placeId,
>>>>>>> 73ac55ca
            },
            'reply': {
              'in_reply_to_tweet_id': inReplyToTweetId,
              'exclude_reply_user_ids': excludeReplyUserIds,
            },
            //! `ReplySetting.everyone` cannot be specified for this endpoint.
            //! Convert to null and delete the field before sending a request.
            'reply_settings': replySetting == ReplySetting.everyone
                ? null
                : replySetting?.name,
            'direct_message_deep_link': directMessageDeepLink,
          },
        ),
        dataBuilder: TweetData.fromJson,
      );

  @override
  Future<bool> destroyTweet({required String tweetId}) async {
    await super.delete(
      UserContext.oauth2OrOAuth1,
      '/2/tweets/$tweetId',
    );

    return true;
  }

  @override
  Future<bool> createLike({
    required String userId,
    required String tweetId,
  }) async {
    await super.post(
      UserContext.oauth2OrOAuth1,
      '/2/users/$userId/likes',
      body: {'tweet_id': tweetId},
    );

    return true;
  }

  @override
  Future<bool> destroyLike({
    required String userId,
    required String tweetId,
  }) async {
    await super.delete(
      UserContext.oauth2OrOAuth1,
      '/2/users/$userId/likes/$tweetId',
    );

    return true;
  }

  @override
  Future<bool> createRetweet({
    required String userId,
    required String tweetId,
  }) async {
    await super.post(
      UserContext.oauth2OrOAuth1,
      '/2/users/$userId/retweets',
      body: {'tweet_id': tweetId},
    );

    return true;
  }

  @override
  Future<bool> destroyRetweet({
    required String userId,
    required String tweetId,
  }) async {
    await super.delete(
      UserContext.oauth2OrOAuth1,
      '/2/users/$userId/retweets/$tweetId',
    );

    return true;
  }

  @override
  Future<TwitterResponse<List<UserData>, UserMeta>> lookupLikingUsers({
    required String tweetId,
    int? maxResults,
    String? paginationToken,
    List<UserExpansion>? expansions,
    List<TweetField>? tweetFields,
    List<UserField>? userFields,
    List<PlaceField>? placeFields,
    List<PollField>? pollFields,
    List<MediaField>? mediaFields,
  }) async =>
      super.buildMultiDataResponse(
        await super.get(
          UserContext.oauth2OrOAuth1,
          '/2/tweets/$tweetId/liking_users',
          queryParameters: {
            'max_results': maxResults,
            'pagination_token': paginationToken,
            'expansions': expansions,
            'tweet.fields': tweetFields,
            'user.fields': userFields,
            'place.fields': placeFields,
            'poll.fields': pollFields,
            'media.fields': mediaFields,
          },
        ),
        dataBuilder: UserData.fromJson,
        metaBuilder: UserMeta.fromJson,
      );

  @override
  Future<TwitterResponse<List<TweetData>, TweetMeta>> lookupLikedTweets({
    required String userId,
    int? maxResults,
    String? paginationToken,
    List<TweetExpansion>? expansions,
    List<TweetField>? tweetFields,
    List<UserField>? userFields,
    List<PlaceField>? placeFields,
    List<PollField>? pollFields,
    List<MediaField>? mediaFields,
  }) async =>
      super.buildMultiDataResponse(
        await super.get(
          UserContext.oauth2OrOAuth1,
          '/2/users/$userId/liked_tweets',
          queryParameters: {
            'max_results': maxResults,
            'pagination_token': paginationToken,
            'expansions': expansions,
            'tweet.fields': tweetFields,
            'user.fields': userFields,
            'place.fields': placeFields,
            'poll.fields': pollFields,
            'media.fields': mediaFields,
          },
        ),
        dataBuilder: TweetData.fromJson,
        metaBuilder: TweetMeta.fromJson,
      );

  @override
  Future<TwitterResponse<List<UserData>, UserMeta>> lookupRetweetedUsers({
    required String tweetId,
    int? maxResults,
    String? paginationToken,
    List<UserExpansion>? expansions,
    List<TweetField>? tweetFields,
    List<UserField>? userFields,
    List<PlaceField>? placeFields,
    List<PollField>? pollFields,
    List<MediaField>? mediaFields,
  }) async =>
      super.buildMultiDataResponse(
        await super.get(
          UserContext.oauth2OrOAuth1,
          '/2/tweets/$tweetId/retweeted_by',
          queryParameters: {
            'max_results': maxResults,
            'pagination_token': paginationToken,
            'expansions': expansions,
            'tweet.fields': tweetFields,
            'user.fields': userFields,
            'place.fields': placeFields,
            'poll.fields': pollFields,
            'media.fields': mediaFields,
          },
        ),
        dataBuilder: UserData.fromJson,
        metaBuilder: UserMeta.fromJson,
      );

  @override
  Future<TwitterResponse<List<TweetData>, TweetMeta>> lookupQuoteTweets({
    required String tweetId,
    int? maxResults,
    String? paginationToken,
    List<TweetExpansion>? expansions,
    List<TweetField>? tweetFields,
    List<UserField>? userFields,
    List<PlaceField>? placeFields,
    List<PollField>? pollFields,
    List<MediaField>? mediaFields,
  }) async =>
      super.buildMultiDataResponse(
        await super.get(
          UserContext.oauth2OrOAuth1,
          '/2/tweets/$tweetId/quote_tweets',
          queryParameters: {
            'max_results': maxResults,
            'pagination_token': paginationToken,
            'expansions': expansions,
            'tweet.fields': tweetFields,
            'user.fields': userFields,
            'place.fields': placeFields,
            'poll.fields': pollFields,
            'media.fields': mediaFields,
          },
        ),
        dataBuilder: TweetData.fromJson,
        metaBuilder: TweetMeta.fromJson,
      );

  @override
  Future<TwitterResponse<List<TweetData>, TweetMeta>> searchRecent({
    required String query,
    int? maxResults,
    String? nextToken,
    SortOrder? sortOrder,
    DateTime? startTime,
    DateTime? endTime,
    String? sinceTweetId,
    String? untilTweetId,
    List<TweetExpansion>? expansions,
    List<TweetField>? tweetFields,
    List<UserField>? userFields,
    List<PlaceField>? placeFields,
    List<PollField>? pollFields,
    List<MediaField>? mediaFields,
  }) async =>
      super.buildMultiDataResponse(
        await super.get(
          UserContext.oauth2Only,
          '/2/tweets/search/recent',
          queryParameters: {
            'query': query,
            'max_results': maxResults,
            'next_token': nextToken,
            'sort_order': sortOrder?.name,
            'start_time': startTime,
            'end_time': endTime,
            'since_id': sinceTweetId,
            'until_id': untilTweetId,
            'expansions': expansions,
            'tweet.fields': tweetFields,
            'user.fields': userFields,
            'place.fields': placeFields,
            'poll.fields': pollFields,
            'media.fields': mediaFields,
          },
        ),
        dataBuilder: TweetData.fromJson,
        metaBuilder: TweetMeta.fromJson,
      );

  @override
  Future<TwitterResponse<List<TweetData>, TweetMeta>> searchAll({
    required String query,
    int? maxResults,
    String? nextToken,
    SortOrder? sortOrder,
    DateTime? startTime,
    DateTime? endTime,
    String? sinceTweetId,
    String? untilTweetId,
    List<TweetExpansion>? expansions,
    List<TweetField>? tweetFields,
    List<UserField>? userFields,
    List<PlaceField>? placeFields,
    List<PollField>? pollFields,
    List<MediaField>? mediaFields,
  }) async =>
      super.buildMultiDataResponse(
        await super.get(
          UserContext.oauth2Only,
          '/2/tweets/search/all',
          queryParameters: {
            'query': query,
            'max_results': maxResults,
            'next_token': nextToken,
            'sort_order': sortOrder?.name,
            'start_time': startTime,
            'end_time': endTime,
            'since_id': sinceTweetId,
            'until_id': untilTweetId,
            'expansions': expansions,
            'tweet.fields': tweetFields,
            'user.fields': userFields,
            'place.fields': placeFields,
            'poll.fields': pollFields,
            'media.fields': mediaFields,
          },
        ),
        dataBuilder: TweetData.fromJson,
        metaBuilder: TweetMeta.fromJson,
      );

  @override
  Future<TwitterResponse<TweetData, void>> lookupById({
    required String tweetId,
    List<TweetExpansion>? expansions,
    List<TweetField>? tweetFields,
    List<UserField>? userFields,
    List<PlaceField>? placeFields,
    List<PollField>? pollFields,
    List<MediaField>? mediaFields,
  }) async =>
      super.buildResponse(
        await super.get(
          UserContext.oauth2OrOAuth1,
          '/2/tweets/$tweetId',
          queryParameters: {
            'expansions': expansions,
            'tweet.fields': tweetFields,
            'user.fields': userFields,
            'place.fields': placeFields,
            'poll.fields': pollFields,
            'media.fields': mediaFields,
          },
        ),
        dataBuilder: TweetData.fromJson,
      );

  @override
  Future<TwitterResponse<List<TweetData>, void>> lookupByIds({
    required List<String> tweetIds,
    List<TweetExpansion>? expansions,
    List<TweetField>? tweetFields,
    List<UserField>? userFields,
    List<PlaceField>? placeFields,
    List<PollField>? pollFields,
    List<MediaField>? mediaFields,
  }) async =>
      super.buildMultiDataResponse(
        await super.get(
          UserContext.oauth2OrOAuth1,
          '/2/tweets',
          queryParameters: {
            'ids': tweetIds,
            'expansions': expansions,
            'tweet.fields': tweetFields,
            'user.fields': userFields,
            'place.fields': placeFields,
            'poll.fields': pollFields,
            'media.fields': mediaFields,
          },
        ),
        dataBuilder: TweetData.fromJson,
      );

  @override
  Future<TwitterResponse<List<TweetCountData>, TweetCountMeta>> countRecent({
    required String query,
    String? nextToken,
    DateTime? startTime,
    DateTime? endTime,
  }) async =>
      super.buildMultiDataResponse(
        await super.get(
          UserContext.oauth2Only,
          '/2/tweets/counts/recent',
          queryParameters: {
            'query': query,
            'next_token': nextToken,
            'start_time': startTime,
            'end_time': endTime,
          },
        ),
        dataBuilder: TweetCountData.fromJson,
        metaBuilder: TweetCountMeta.fromJson,
      );

  @override
  Future<TwitterResponse<List<TweetCountData>, TweetCountMeta>> countAll({
    required String query,
    String? nextToken,
    DateTime? startTime,
    DateTime? endTime,
  }) async =>
      super.buildMultiDataResponse(
        await super.get(
          UserContext.oauth2Only,
          '/2/tweets/counts/all',
          queryParameters: {
            'query': query,
            'next_token': nextToken,
            'start_time': startTime,
            'end_time': endTime,
          },
        ),
        dataBuilder: TweetCountData.fromJson,
        metaBuilder: TweetCountMeta.fromJson,
      );

  @override
  Future<bool> createBookmark({
    required String userId,
    required String tweetId,
  }) async {
    await super.post(
      UserContext.oauth2OrOAuth1,
      '/2/users/$userId/bookmarks',
      body: {'tweet_id': tweetId},
    );

    return true;
  }

  @override
  Future<bool> destroyBookmark({
    required String userId,
    required String tweetId,
  }) async {
    await super.delete(
      UserContext.oauth2OrOAuth1,
      '/2/users/$userId/bookmarks/$tweetId',
    );

    return true;
  }

  @override
  Future<TwitterResponse<List<TweetData>, TweetMeta>> lookupBookmarks({
    required String userId,
    List<TweetExpansion>? expansions,
    List<TweetField>? tweetFields,
    List<UserField>? userFields,
    List<PlaceField>? placeFields,
    List<PollField>? pollFields,
    List<MediaField>? mediaFields,
  }) async =>
      super.buildMultiDataResponse(
        await super.get(
          UserContext.oauth2Only,
          '/2/users/$userId/bookmarks',
          queryParameters: {
            'expansions': expansions,
            'tweet.fields': tweetFields,
            'user.fields': userFields,
            'place.fields': placeFields,
            'poll.fields': pollFields,
            'media.fields': mediaFields,
          },
        ),
        dataBuilder: TweetData.fromJson,
        metaBuilder: TweetMeta.fromJson,
      );

  @override
  Future<bool> createHiddenReply({required String tweetId}) async {
    await super.put(
      UserContext.oauth2OrOAuth1,
      '/2/tweets/$tweetId/hidden',
      body: {'hidden': true},
    );

    return true;
  }

  @override
  Future<bool> destroyHiddenReply({required String tweetId}) async {
    await super.put(
      UserContext.oauth2OrOAuth1,
      '/2/tweets/$tweetId/hidden',
      body: {'hidden': false},
    );

    return true;
  }

  @override
  Future<TwitterResponse<List<TweetData>, TweetMeta>> lookupMentions({
    required String userId,
    int? maxResults,
    String? paginationToken,
    DateTime? startTime,
    DateTime? endTime,
    List<TweetExpansion>? expansions,
    List<TweetField>? tweetFields,
    List<UserField>? userFields,
    List<PlaceField>? placeFields,
    List<PollField>? pollFields,
    List<MediaField>? mediaFields,
  }) async =>
      super.buildMultiDataResponse(
        await super.get(
          UserContext.oauth2OrOAuth1,
          '/2/users/$userId/mentions',
          queryParameters: {
            'max_results': maxResults,
            'pagination_token': paginationToken,
            'start_time': startTime,
            'end_time': endTime,
            'expansions': expansions,
            'tweet.fields': tweetFields,
            'user.fields': userFields,
            'place.fields': placeFields,
            'poll.fields': pollFields,
            'media.fields': mediaFields,
          },
        ),
        dataBuilder: TweetData.fromJson,
        metaBuilder: TweetMeta.fromJson,
      );

  @override
  Future<TwitterResponse<List<TweetData>, TweetMeta>> lookupTweets({
    required String userId,
    int? maxResults,
    String? paginationToken,
    DateTime? startTime,
    DateTime? endTime,
    List<TweetExpansion>? expansions,
    List<TweetField>? tweetFields,
    List<UserField>? userFields,
    List<PlaceField>? placeFields,
    List<PollField>? pollFields,
    List<MediaField>? mediaFields,
  }) async =>
      super.buildMultiDataResponse(
        await super.get(
          UserContext.oauth2OrOAuth1,
          '/2/users/$userId/tweets',
          queryParameters: {
            'max_results': maxResults,
            'pagination_token': paginationToken,
            'start_time': startTime,
            'end_time': endTime,
            'expansions': expansions,
            'tweet.fields': tweetFields,
            'user.fields': userFields,
            'place.fields': placeFields,
            'poll.fields': pollFields,
            'media.fields': mediaFields,
          },
        ),
        dataBuilder: TweetData.fromJson,
        metaBuilder: TweetMeta.fromJson,
      );

  @override
  Future<TwitterResponse<List<TweetData>, TweetMeta>> lookupHomeTimeline({
    required String userId,
    int? maxResults,
    String? paginationToken,
    DateTime? startTime,
    DateTime? endTime,
    List<TweetExpansion>? expansions,
    List<TweetField>? tweetFields,
    List<UserField>? userFields,
    List<PlaceField>? placeFields,
    List<PollField>? pollFields,
    List<MediaField>? mediaFields,
  }) async =>
      super.buildMultiDataResponse(
        await super.get(
          UserContext.oauth2OrOAuth1,
          '/2/users/$userId/timelines/reverse_chronological',
          queryParameters: {
            'max_results': maxResults,
            'pagination_token': paginationToken,
            'start_time': startTime,
            'end_time': endTime,
            'expansions': expansions,
            'tweet.fields': tweetFields,
            'user.fields': userFields,
            'place.fields': placeFields,
            'poll.fields': pollFields,
            'media.fields': mediaFields,
          },
        ),
        dataBuilder: TweetData.fromJson,
        metaBuilder: TweetMeta.fromJson,
      );

  @override
  Future<Stream<TwitterResponse<TweetData, void>>> connectVolumeStream({
    int? backfillMinutes,
    List<TweetExpansion>? expansions,
    List<TweetField>? tweetFields,
    List<UserField>? userFields,
    List<PlaceField>? placeFields,
    List<PollField>? pollFields,
    List<MediaField>? mediaFields,
  }) async {
    final stream = await super.getStream(
      UserContext.oauth2Only,
      '/2/tweets/sample/stream',
      queryParameters: {
        'backfill_minutes': backfillMinutes,
        'expansions': expansions,
        'tweet.fields': tweetFields,
        'user.fields': userFields,
        'place.fields': placeFields,
        'poll.fields': pollFields,
        'media.fields': mediaFields,
      },
    );

    return stream.map(
      (event) => TwitterResponse(
        data: TweetData.fromJson(event['data']),
        includes: event.containsKey('includes')
            ? Includes.fromJson(event['includes'])
            : null,
      ),
    );
  }

  @override
  Future<Stream<FilteredStreamResponse>> connectFilteredStream({
    int? backfillMinutes,
    List<TweetExpansion>? expansions,
    List<TweetField>? tweetFields,
    List<UserField>? userFields,
    List<PlaceField>? placeFields,
    List<PollField>? pollFields,
    List<MediaField>? mediaFields,
  }) async {
    final stream = await super.getStream(
      UserContext.oauth2Only,
      '/2/tweets/search/stream',
      queryParameters: {
        'backfill_minutes': backfillMinutes,
        'expansions': expansions,
        'tweet.fields': tweetFields,
        'user.fields': userFields,
        'place.fields': placeFields,
        'poll.fields': pollFields,
        'media.fields': mediaFields,
      },
    );

    return stream.map(
      (event) => FilteredStreamResponse(
        data: TweetData.fromJson(event['data']),
        includes: event.containsKey('includes')
            ? Includes.fromJson(event['includes'])
            : null,
        matchingRules: (event['matching_rules'] as List)
            .map((json) => MatchingRule.fromJson(json))
            .toList(),
      ),
    );
  }

  @override
  Future<TwitterResponse<List<FilteringRuleData>, FilteringRuleMeta>>
      lookupFilteringRules({List<String>? ruleIds}) async =>
          super.buildMultiDataResponse(
            await super.get(
              UserContext.oauth2Only,
              '/2/tweets/search/stream/rules',
              queryParameters: {
                'ids': ruleIds,
              },
            ),
            dataBuilder: FilteringRuleData.fromJson,
            metaBuilder: FilteringRuleMeta.fromJson,
          );

  @override
  Future<TwitterResponse<List<FilteringRuleData>, FilteringRuleMeta>>
      createFilteringRules({
    required List<FilteringRuleData> rules,
    bool? dryRun,
  }) async =>
          super.buildMultiDataResponse(
            await super.post(
              UserContext.oauth2Only,
              '/2/tweets/search/stream/rules',
              queryParameters: {
                'dry_run': dryRun,
              },
              body: {
                'add': rules
                    .map((rule) => {'value': rule.value, 'tag': rule.tag})
                    .toList(),
              },
            ),
            dataBuilder: FilteringRuleData.fromJson,
            metaBuilder: FilteringRuleMeta.fromJson,
          );

  @override
  Future<FilteringRuleMeta> destroyFilteringRules({
    required List<String> ruleIds,
  }) async {
    final response = await super.post(
      UserContext.oauth2Only,
      '/2/tweets/search/stream/rules',
      body: {
        'delete': {'ids': ruleIds},
      },
    );

    return FilteringRuleMeta.fromJson(
      jsonDecode(response.body)['meta'],
    );
  }
}<|MERGE_RESOLUTION|>--- conflicted
+++ resolved
@@ -58,7 +58,8 @@
   ///                    the list of tagged users even though the Tweet is
   ///                    successfully created.
   ///
-<<<<<<< HEAD
+  /// - [placeId]: Place ID being attached to the Tweet for geo location.
+  ///
   /// - [pollDuration]: Duration of the poll in minutes for a Tweet with a poll.
   ///                   This is only required if the request includes
   ///                   [pollOptions].
@@ -66,9 +67,6 @@
   /// - [pollOptions]: A list of poll options for a Tweet with a poll.
   ///                  For the request to be successful it must also include
   ///                  [pollDuration] too.
-=======
-  /// - [placeId]: Place ID being attached to the Tweet for geo location.
->>>>>>> 73ac55ca
   ///
   /// - [inReplyToTweetId]: Tweet ID of the Tweet being replied to. Please note
   ///                       that [inReplyToTweetId] needs to be in the request
@@ -114,12 +112,9 @@
     bool? forSuperFollowersOnly,
     List<String>? mediaIds,
     List<String>? taggedUserIds,
-<<<<<<< HEAD
+    String? placeId,
     Duration? pollDuration,
     List<String>? pollOptions,
-=======
-    String? placeId,
->>>>>>> 73ac55ca
     String? inReplyToTweetId,
     List<String>? excludeReplyUserIds,
     ReplySetting? replySetting,
@@ -2386,12 +2381,9 @@
     bool? forSuperFollowersOnly,
     List<String>? mediaIds,
     List<String>? taggedUserIds,
-<<<<<<< HEAD
+    String? placeId,
     Duration? pollDuration,
     List<String>? pollOptions,
-=======
-    String? placeId,
->>>>>>> 73ac55ca
     String? inReplyToTweetId,
     List<String>? excludeReplyUserIds,
     ReplySetting? replySetting,
@@ -2409,15 +2401,12 @@
               'media_ids': mediaIds,
               'tagged_user_ids': taggedUserIds,
             },
-<<<<<<< HEAD
+            'geo': {
+              'place_id': placeId,
+            },
             'poll': {
               'duration_minutes': pollDuration?.inMinutes,
               'options': pollOptions,
-=======
-            'geo': {
-              'place_id': placeId,
->>>>>>> 73ac55ca
-            },
             'reply': {
               'in_reply_to_tweet_id': inReplyToTweetId,
               'exclude_reply_user_ids': excludeReplyUserIds,
